{
  "name": "@aurelia/plugin-parcel",
  "version": "2.0.1-dev.202107080907",
  "main": "dist/cjs/index.js",
  "module": "dist/esm/index.js",
<<<<<<< HEAD
=======
  "type": "commonjs",
>>>>>>> 24209d7f
  "types": "dist/types/index.d.ts",
  "typings": "dist/types/index.d.ts",
  "license": "MIT",
  "homepage": "https://aurelia.io",
  "repository": {
    "type": "git",
    "url": "https://github.com/aurelia/aurelia"
  },
  "bugs": {
    "url": "https://github.com/aurelia/aurelia/issues"
  },
  "keywords": [
    "aurelia",
    "plugin-parcel"
  ],
  "files": [
    "dist",
    "src",
    "README.md",
    "CHANGELOG.md",
    "LICENSE"
  ],
  "scripts": {
    "lint": "eslint --cache --ext .js,.ts src/",
    "lint:ci": "eslint --cache --ext .js,.ts --quiet --report-unused-disable-directives src/",
    "build:tsc": "tsc -b",
    "build": "rollup -c",
    "postbuild": "tsc --emitDeclarationOnly",
    "dev:tsc": "tsc -b -w --preserveWatchOutput",
    "dev": "rollup -c -w",
    "publish:dev": "npm publish --tag dev",
    "publish:latest": "npm publish --tag latest",
    "rollup": "rollup -c"
  },
  "publishConfig": {
    "access": "public"
  },
  "dependencies": {
    "@aurelia/kernel": "2.0.1-dev.202107080907",
    "@aurelia/metadata": "2.0.1-dev.202107080907",
    "@aurelia/platform": "2.0.1-dev.202107080907",
    "@aurelia/runtime": "2.0.1-dev.202107080907"
  },
  "devDependencies": {
    "@types/node": "^14.11.5",
    "typescript": "^4.0.3"
  },
  "engines": {
    "node": ">=14.17.0"
  }
}<|MERGE_RESOLUTION|>--- conflicted
+++ resolved
@@ -3,10 +3,7 @@
   "version": "2.0.1-dev.202107080907",
   "main": "dist/cjs/index.js",
   "module": "dist/esm/index.js",
-<<<<<<< HEAD
-=======
   "type": "commonjs",
->>>>>>> 24209d7f
   "types": "dist/types/index.d.ts",
   "typings": "dist/types/index.d.ts",
   "license": "MIT",
