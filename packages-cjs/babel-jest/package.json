--- conflicted
+++ resolved
@@ -1,10 +1,6 @@
 {
   "name": "@aurelia/babel-jest",
-<<<<<<< HEAD
-  "version": "v2.0.0-alpha.4",
-=======
   "version": "2.0.0-alpha.4",
->>>>>>> 0bedb6d2
   "main": "dist/cjs/index.js",
   "module": "dist/esm/index.js",
   "types": "dist/index.d.ts",
@@ -41,19 +37,11 @@
     "access": "public"
   },
   "dependencies": {
-<<<<<<< HEAD
-    "@aurelia/kernel": "v2.0.0-alpha.4",
-    "@aurelia/metadata": "v2.0.0-alpha.4",
-    "@aurelia/platform": "v2.0.0-alpha.4",
-    "@aurelia/plugin-conventions": "v2.0.0-alpha.4",
-    "@aurelia/runtime": "v2.0.0-alpha.4",
-=======
     "@aurelia/kernel": "2.0.0-alpha.4",
     "@aurelia/metadata": "2.0.0-alpha.4",
     "@aurelia/platform": "2.0.0-alpha.4",
     "@aurelia/plugin-conventions": "2.0.0-alpha.4",
     "@aurelia/runtime": "2.0.0-alpha.4",
->>>>>>> 0bedb6d2
     "babel-jest": "^26.3.0"
   },
   "devDependencies": {
