--- conflicted
+++ resolved
@@ -1,10 +1,6 @@
 {
   "name": "@aurelia/ts-jest",
-<<<<<<< HEAD
-  "version": "2.1.0-dev.202108061307",
-=======
   "version": "2.0.0-alpha.16",
->>>>>>> d0e2b7f7
   "main": "dist/cjs/index.js",
   "module": "dist/esm/index.js",
   "types": "dist/types/index.d.ts",
@@ -43,19 +39,11 @@
     "access": "public"
   },
   "dependencies": {
-<<<<<<< HEAD
-    "@aurelia/kernel": "2.1.0-dev.202108061307",
-    "@aurelia/metadata": "2.1.0-dev.202108061307",
-    "@aurelia/platform": "2.1.0-dev.202108061307",
-    "@aurelia/plugin-conventions": "2.1.0-dev.202108061307",
-    "@aurelia/runtime": "2.1.0-dev.202108061307",
-=======
     "@aurelia/kernel": "2.0.0-alpha.16",
     "@aurelia/metadata": "2.0.0-alpha.16",
     "@aurelia/platform": "2.0.0-alpha.16",
     "@aurelia/plugin-conventions": "2.0.0-alpha.16",
     "@aurelia/runtime": "2.0.0-alpha.16",
->>>>>>> d0e2b7f7
     "ts-jest": "^27.0.2"
   },
   "devDependencies": {
