--- conflicted
+++ resolved
@@ -3,14 +3,9 @@
   "version": "2.0.0-alpha.11",
   "main": "dist/cjs/index.js",
   "module": "dist/esm/index.js",
-<<<<<<< HEAD
-  "types": "dist/index.d.ts",
-  "typings": "dist/index.d.ts",
-=======
   "type": "commonjs",
   "types": "dist/types/index.d.ts",
   "typings": "dist/types/index.d.ts",
->>>>>>> cf6bed59
   "license": "MIT",
   "homepage": "https://aurelia.io",
   "repository": {
