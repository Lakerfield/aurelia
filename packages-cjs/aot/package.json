{
  "name": "@aurelia/aot",
<<<<<<< HEAD
  "version": "2.1.0-dev.202105250527",
=======
  "version": "2.0.0-alpha.4",
>>>>>>> 0bedb6d2
  "main": "dist/cjs/index.js",
  "module": "dist/esm/index.js",
  "types": "dist/index.d.ts",
  "typings": "dist/index.d.ts",
  "license": "MIT",
  "homepage": "https://aurelia.io",
  "repository": {
    "type": "git",
    "url": "https://github.com/aurelia/aurelia"
  },
  "bugs": {
    "url": "https://github.com/aurelia/aurelia/issues"
  },
  "keywords": [
    "aurelia",
    "aot"
  ],
  "files": [
    "dist",
    "src",
    "README.md",
    "CHANGELOG.md",
    "LICENSE"
  ],
  "scripts": {
    "lint": "eslint --cache --ext .js,.ts src/",
    "lint:ci": "eslint --cache --ext .js,.ts --quiet --report-unused-disable-directives src/",
    "build": "tsc -b",
    "dev": "tsc -b -w --preserveWatchOutput",
    "test": "node dist/cjs/test.js",
    "publish:dev": "npm publish --tag dev",
    "publish:latest": "npm publish --tag latest"
  },
  "publishConfig": {
    "access": "public"
  },
  "dependencies": {
<<<<<<< HEAD
    "@aurelia/kernel": "2.1.0-dev.202105250527",
    "@aurelia/metadata": "2.1.0-dev.202105250527",
    "@aurelia/platform": "2.1.0-dev.202105250527",
    "@aurelia/runtime": "2.1.0-dev.202105250527",
=======
    "@aurelia/kernel": "2.0.0-alpha.4",
    "@aurelia/metadata": "2.0.0-alpha.4",
    "@aurelia/platform": "2.0.0-alpha.4",
    "@aurelia/runtime": "2.0.0-alpha.4",
>>>>>>> 0bedb6d2
    "jsdom": "^15.2.1",
    "typescript": "^4.0.3"
  },
  "devDependencies": {
    "@types/node": "^14.11.5"
  },
  "engines": {
    "node": ">=14.15.0"
  }
}<|MERGE_RESOLUTION|>--- conflicted
+++ resolved
@@ -1,10 +1,6 @@
 {
   "name": "@aurelia/aot",
-<<<<<<< HEAD
-  "version": "2.1.0-dev.202105250527",
-=======
   "version": "2.0.0-alpha.4",
->>>>>>> 0bedb6d2
   "main": "dist/cjs/index.js",
   "module": "dist/esm/index.js",
   "types": "dist/index.d.ts",
@@ -42,17 +38,10 @@
     "access": "public"
   },
   "dependencies": {
-<<<<<<< HEAD
-    "@aurelia/kernel": "2.1.0-dev.202105250527",
-    "@aurelia/metadata": "2.1.0-dev.202105250527",
-    "@aurelia/platform": "2.1.0-dev.202105250527",
-    "@aurelia/runtime": "2.1.0-dev.202105250527",
-=======
     "@aurelia/kernel": "2.0.0-alpha.4",
     "@aurelia/metadata": "2.0.0-alpha.4",
     "@aurelia/platform": "2.0.0-alpha.4",
     "@aurelia/runtime": "2.0.0-alpha.4",
->>>>>>> 0bedb6d2
     "jsdom": "^15.2.1",
     "typescript": "^4.0.3"
   },
