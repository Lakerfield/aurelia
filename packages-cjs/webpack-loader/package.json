{
  "name": "@aurelia/webpack-loader",
<<<<<<< HEAD
  "version": "2.0.1-dev.202107080501",
  "main": "dist/bundle/index.cjs.js",
=======
  "version": "2.0.0-alpha.10",
  "main": "dist/cjs/index.js",
>>>>>>> 6d01a247
  "module": "dist/bundle/index.js",
  "types": "dist/types/index.d.ts",
  "typings": "dist/types/index.d.ts",
  "license": "MIT",
  "homepage": "https://aurelia.io",
  "repository": {
    "type": "git",
    "url": "https://github.com/aurelia/aurelia"
  },
  "bugs": {
    "url": "https://github.com/aurelia/aurelia/issues"
  },
  "keywords": [
    "aurelia",
    "webpack-loader"
  ],
  "files": [
    "dist",
    "src",
    "README.md",
    "CHANGELOG.md",
    "LICENSE"
  ],
  "scripts": {
    "lint": "eslint --cache --ext .js,.ts src/",
    "lint:ci": "eslint --cache --ext .js,.ts --quiet --report-unused-disable-directives src/",
    "build:tsc": "tsc -b",
    "build": "rollup -c",
    "postbuild": "tsc --emitDeclarationOnly",
    "dev:tsc": "tsc -b -w --preserveWatchOutput",
    "dev": "rollup -c -w",
    "publish:dev": "npm publish --tag dev",
    "publish:latest": "npm publish --tag latest",
    "rollup": "rollup -c"
  },
  "publishConfig": {
    "access": "public"
  },
  "dependencies": {
    "@aurelia/kernel": "2.0.1-dev.202107080501",
    "@aurelia/metadata": "2.0.1-dev.202107080501",
    "@aurelia/platform": "2.0.1-dev.202107080501",
    "@aurelia/plugin-conventions": "2.0.1-dev.202107080501",
    "@aurelia/runtime": "2.0.1-dev.202107080501",
    "loader-utils": "^2.0.0"
  },
  "devDependencies": {
    "@types/node": "^14.11.5",
    "@types/loader-utils": "^2.0.1",
    "@types/webpack": "^4.41.25",
    "typescript": "^4.0.3"
  },
  "engines": {
    "node": ">=14.17.0"
  }
}<|MERGE_RESOLUTION|>--- conflicted
+++ resolved
@@ -1,12 +1,7 @@
 {
   "name": "@aurelia/webpack-loader",
-<<<<<<< HEAD
-  "version": "2.0.1-dev.202107080501",
-  "main": "dist/bundle/index.cjs.js",
-=======
   "version": "2.0.0-alpha.10",
   "main": "dist/cjs/index.js",
->>>>>>> 6d01a247
   "module": "dist/bundle/index.js",
   "types": "dist/types/index.d.ts",
   "typings": "dist/types/index.d.ts",
