--- conflicted
+++ resolved
@@ -1,10 +1,6 @@
 {
   "name": "@aurelia/plugin-conventions",
-<<<<<<< HEAD
-  "version": "2.1.0-dev.202107031431",
-=======
   "version": "2.0.0-alpha.10",
->>>>>>> 49d7b080
   "main": "dist/cjs/index.js",
   "module": "dist/esm/index.js",
   "types": "dist/index.d.ts",
@@ -41,19 +37,11 @@
     "access": "public"
   },
   "dependencies": {
-<<<<<<< HEAD
-    "@aurelia/kernel": "2.1.0-dev.202107031431",
-    "@aurelia/metadata": "2.1.0-dev.202107031431",
-    "@aurelia/platform": "2.1.0-dev.202107031431",
-    "@aurelia/runtime": "2.1.0-dev.202107031431",
-    "@aurelia/runtime-html": "2.1.0-dev.202107031431",
-=======
     "@aurelia/kernel": "2.0.0-alpha.10",
     "@aurelia/metadata": "2.0.0-alpha.10",
     "@aurelia/platform": "2.0.0-alpha.10",
     "@aurelia/runtime": "2.0.0-alpha.10",
     "@aurelia/runtime-html": "2.0.0-alpha.10",
->>>>>>> 49d7b080
     "modify-code": "^1.2.0",
     "parse5": "^5.1.1",
     "typescript": "^4.0.3"
