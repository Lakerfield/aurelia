{
  "name": "@aurelia/plugin-conventions",
<<<<<<< HEAD
  "version": "2.0.1-dev.202107112350",
=======
  "version": "2.0.0-alpha.12",
>>>>>>> 7ac21f8b
  "main": "dist/cjs/index.js",
  "module": "dist/esm/index.js",
  "types": "dist/types/index.d.ts",
  "typings": "dist/types/index.d.ts",
  "license": "MIT",
  "homepage": "https://aurelia.io",
  "repository": {
    "type": "git",
    "url": "https://github.com/aurelia/aurelia"
  },
  "bugs": {
    "url": "https://github.com/aurelia/aurelia/issues"
  },
  "keywords": [
    "aurelia",
    "plugin-conventions"
  ],
  "files": [
    "dist",
    "src",
    "README.md",
    "CHANGELOG.md",
    "LICENSE"
  ],
  "scripts": {
    "lint": "eslint --cache --ext .js,.ts src/",
    "lint:ci": "eslint --cache --ext .js,.ts --quiet --report-unused-disable-directives src/",
    "build:tsc": "tsc -b",
    "build": "rollup -c",
    "build:release": "npm run build",
    "postbuild": "tsc --emitDeclarationOnly",
    "dev:tsc": "tsc -b -w --preserveWatchOutput",
    "dev": "rollup -c -w",
    "publish:dev": "npm publish --tag dev",
    "publish:latest": "npm publish --tag latest",
    "rollup": "rollup -c"
  },
  "publishConfig": {
    "access": "public"
  },
  "dependencies": {
<<<<<<< HEAD
    "@aurelia/kernel": "2.0.1-dev.202107112350",
    "@aurelia/metadata": "2.0.1-dev.202107112350",
    "@aurelia/platform": "2.0.1-dev.202107112350",
    "@aurelia/runtime": "2.0.1-dev.202107112350",
    "@aurelia/runtime-html": "2.0.1-dev.202107112350",
=======
    "@aurelia/kernel": "2.0.0-alpha.12",
    "@aurelia/metadata": "2.0.0-alpha.12",
    "@aurelia/platform": "2.0.0-alpha.12",
    "@aurelia/runtime": "2.0.0-alpha.12",
    "@aurelia/runtime-html": "2.0.0-alpha.12",
>>>>>>> 7ac21f8b
    "modify-code": "^1.2.0",
    "parse5": "^5.1.1",
    "typescript": "^4.0.3"
  },
  "devDependencies": {
    "@types/node": "^14.11.5",
    "@types/parse5": "^5.0.2"
  },
  "engines": {
    "node": ">=14.17.0"
  }
}<|MERGE_RESOLUTION|>--- conflicted
+++ resolved
@@ -1,10 +1,6 @@
 {
   "name": "@aurelia/plugin-conventions",
-<<<<<<< HEAD
-  "version": "2.0.1-dev.202107112350",
-=======
   "version": "2.0.0-alpha.12",
->>>>>>> 7ac21f8b
   "main": "dist/cjs/index.js",
   "module": "dist/esm/index.js",
   "types": "dist/types/index.d.ts",
@@ -46,19 +42,11 @@
     "access": "public"
   },
   "dependencies": {
-<<<<<<< HEAD
-    "@aurelia/kernel": "2.0.1-dev.202107112350",
-    "@aurelia/metadata": "2.0.1-dev.202107112350",
-    "@aurelia/platform": "2.0.1-dev.202107112350",
-    "@aurelia/runtime": "2.0.1-dev.202107112350",
-    "@aurelia/runtime-html": "2.0.1-dev.202107112350",
-=======
     "@aurelia/kernel": "2.0.0-alpha.12",
     "@aurelia/metadata": "2.0.0-alpha.12",
     "@aurelia/platform": "2.0.0-alpha.12",
     "@aurelia/runtime": "2.0.0-alpha.12",
     "@aurelia/runtime-html": "2.0.0-alpha.12",
->>>>>>> 7ac21f8b
     "modify-code": "^1.2.0",
     "parse5": "^5.1.1",
     "typescript": "^4.0.3"
