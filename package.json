{
  "name": "@aurelia/monorepo",
  "private": true,
<<<<<<< HEAD
  "version": "2.1.0-dev.202108061307",
=======
  "version": "2.0.0-alpha.16",
>>>>>>> d0e2b7f7
  "workspaces": [
    "packages/__tests__",
    "packages/au",
    "packages/aurelia",
    "packages/fetch-client",
    "packages/i18n",
    "packages/kernel",
    "packages/metadata",
    "packages/platform",
    "packages/platform-browser",
    "packages/router",
    "packages/route-recognizer",
    "packages/runtime",
    "packages/runtime-html",
    "packages/http-server",
    "packages/store-v1",
    "packages/testing",
    "packages/validation",
    "packages/validation-html",
    "packages/validation-i18n",
    "packages-cjs/__tests__",
    "packages-cjs/aot",
    "packages-cjs/plugin-gulp",
    "packages-cjs/plugin-parcel",
    "packages-cjs/plugin-conventions",
    "packages-cjs/webpack-loader",
    "packages-cjs/babel-jest",
    "packages-cjs/ts-jest",
    "examples/1kcomponents",
    "examples/doc-example",
    "examples/fractals-tree",
    "examples/navigation-skeleton",
    "examples/rainbow-spiral",
    "examples/realworld",
    "examples/realworld-advanced",
    "examples/sierpinski-triangle",
    "test/karma-aurelia-preprocessor",
    "test/i18n",
    "test/benchmarking-apps/shared",
    "test/benchmarking-apps/aurelia2",
    "test/benchmarking-apps/runner",
    "test/benchmarking-apps/storage",
    "test/benchmarking-apps/test-result",
    "test/benchmarking-apps/viewer/server",
    "test/benchmarking-apps/viewer/client"
  ],
  "license": "MIT",
  "engines": {
    "node": ">=14.17.0",
    "npm": ">=7.0.0"
  },
  "scripts": {
    "commit": "git-cz",
    "init": "npm ci && npm run build",
    "rebuild": "npm run clean && npm run build",
    "build": "lage build --scope @aurelia/* --scope aurelia --scope au --scope @benchmarking-apps/* --no-cache --verbose --no-deps",
    "build:test": "cross-env NO_MINIFIED=true __DEV__=true lage run rollup --scope @aurelia/* --scope aurelia --scope au --scope @benchmarking-apps/* --no-cache --verbose --no-deps",
    "build:release": "lage run rollup --scope aurelia --scope au --scope @aurelia/a* --scope @aurelia/b* --scope @aurelia/f* --scope @aurelia/h* --scope @aurelia/i* --scope @aurelia/k* --scope @aurelia/m* --scope @aurelia/p* --scope @aurelia/r* --scope @aurelia/s* --scope @aurelia/t* --scope @aurelia/v* --scope @aurelia/w* --no-cache --verbose --no-deps",
    "postbuild:release": "npm run clean:tsconfig-build-cache",
    "build:release:full": "npm run build:release && npm run change-tsconfigs:invert && npm run build:release && npm run change-tsconfigs:restore",
    "build:release-script": "tsc --project scripts/tsconfig.release-script.json",
    "change-package-refs:dev": "ts-node -P tsconfig.json scripts/change-package-refs.ts dev",
    "change-package-refs:release": "ts-node -P tsconfig.json scripts/change-package-refs.ts release",
    "clean": "rimraf dist packages/*/dist packages-cjs/*/dist test/*/dist test/benchmarking-apps/*/dist examples/*/dist",
    "clean:tsconfig-build-cache": "rimraf packages/*/dist/tsconfig.tsbuildinfo packages-cjs/*/dist/tsconfig.tsbuildinfo",
    "lint": "npm run lint:packages && npm run lint:other",
    "lint:other": "eslint --cache --ext .js,.ts examples scripts test",
    "lint:other:ci": "eslint --cache --ext .js,.ts --quiet --report-unused-disable-directives examples scripts test",
    "lint:packages": "lage run lint",
    "lint:packages:ci": "lage run lint:ci",
    "change-tsconfigs:esm": "ts-node -P tsconfig.json scripts/change-tsconfigs.ts esm",
    "change-tsconfigs:cjs": "ts-node -P tsconfig.json scripts/change-tsconfigs.ts cjs",
    "change-tsconfigs:invert": "ts-node -P tsconfig.json scripts/change-tsconfigs.ts invert",
    "change-tsconfigs:restore": "ts-node -P tsconfig.json scripts/change-tsconfigs.ts restore",
    "prepare-release": "ts-node -P tsconfig.json scripts/prepare-release.ts",
    "generate-native-modules": "ts-node -P tsconfig.json scripts/generate-native-modules.ts",
    "publish:dev": "node scripts/publish.js dev",
    "publish:latest": "node scripts/publish.js latest",
    "bump-version:dev": "ts-node -P tsconfig.json scripts/bump-version.ts dev",
    "bump-version:latest": "ts-node -P tsconfig.json scripts/bump-version.ts latest",
    "check-dependencies": "ts-node -P tsconfig.json scripts/check-dependencies.ts",
    "pregenerate-tests:template-compiler.static": "tsc --resolveJsonModule --module commonjs --moduleResolution node --outDir scripts/dist scripts/generate-tests/template-compiler.static.ts",
    "generate-tests:template-compiler.static": "node scripts/dist/scripts/generate-tests/template-compiler.static.js",
    "generate-tests:template-compiler.mutations": "ts-node -P tsconfig.json scripts/generate-tests/template-compiler.mutations.ts",
    "mermaid": "ts-node -P tsconfig.json scripts/generate-mermaid-diagrams.ts",
    "rollup": "lage rollup"
  },
  "devDependencies": {
    "@commitlint/cli": "^8.2.0",
    "@rollup/plugin-replace": "^2.4.2",
    "@rollup/plugin-typescript": "^8.2.1",
    "@typescript-eslint/eslint-plugin": "^4.10.0",
    "@typescript-eslint/parser": "^4.10.0",
    "chalk": "^4.1.0",
    "codecov": "^3.6.1",
    "cross-env": "^7.0.2",
    "eslint": "^7.15.0",
    "eslint-plugin-import": "^2.22.1",
    "eslint-plugin-jsdoc": "^30.7.8",
    "eslint-plugin-mocha": "^8.0.0",
    "fancy-log": "^1.3.3",
    "husky": "^4.3.0",
    "lage": "^0.26.2",
    "rimraf": "^3.0.0",
    "rollup": "^2.49.0",
    "rollup-plugin-terser": "^7.0.2",
    "ts-node": "^9.0.0",
    "tsconfig-paths": "^3.9.0",
    "typescript": "^4.0.3"
  },
  "commitlint": {
    "rules": {
      "body-leading-blank": [
        1,
        "always"
      ],
      "footer-leading-blank": [
        1,
        "always"
      ],
      "header-max-length": [
        2,
        "always",
        100
      ],
      "scope-case": [
        2,
        "always",
        "lower-case"
      ],
      "subject-case": [
        2,
        "never",
        [
          "sentence-case",
          "start-case",
          "pascal-case",
          "upper-case"
        ]
      ],
      "subject-empty": [
        2,
        "never"
      ],
      "subject-full-stop": [
        2,
        "never",
        "."
      ],
      "type-case": [
        2,
        "always",
        "lower-case"
      ],
      "type-empty": [
        2,
        "never"
      ],
      "type-enum": [
        2,
        "always",
        [
          "build",
          "chore",
          "ci",
          "docs",
          "feat",
          "fix",
          "perf",
          "refactor",
          "revert",
          "style",
          "test"
        ]
      ]
    }
  },
  "husky": {
    "hooks": {
      "commit-msg": "commitlint -E HUSKY_GIT_PARAMS"
    }
  }
}<|MERGE_RESOLUTION|>--- conflicted
+++ resolved
@@ -1,11 +1,7 @@
 {
   "name": "@aurelia/monorepo",
   "private": true,
-<<<<<<< HEAD
-  "version": "2.1.0-dev.202108061307",
-=======
   "version": "2.0.0-alpha.16",
->>>>>>> d0e2b7f7
   "workspaces": [
     "packages/__tests__",
     "packages/au",
