{
  "name": "@aurelia/monorepo",
  "private": true,
<<<<<<< HEAD
  "version": "2.0.1-dev.202107112350",
=======
  "version": "2.0.0-alpha.12",
>>>>>>> 7ac21f8b
  "workspaces": [
    "packages/__tests__",
    "packages/au",
    "packages/aurelia",
    "packages/fetch-client",
    "packages/i18n",
    "packages/kernel",
    "packages/metadata",
    "packages/platform",
    "packages/platform-browser",
    "packages/router",
    "packages/route-recognizer",
    "packages/runtime",
    "packages/runtime-html",
    "packages/http-server",
    "packages/store-v1",
    "packages/testing",
    "packages/validation",
    "packages/validation-html",
    "packages/validation-i18n",
    "packages-cjs/__tests__",
    "packages-cjs/aot",
    "packages-cjs/plugin-gulp",
    "packages-cjs/plugin-parcel",
    "packages-cjs/plugin-conventions",
    "packages-cjs/webpack-loader",
    "packages-cjs/babel-jest",
    "packages-cjs/ts-jest",
    "examples/1kcomponents",
    "examples/doc-example",
    "examples/fractals-tree",
    "examples/navigation-skeleton",
    "examples/rainbow-spiral",
    "examples/realworld",
    "examples/realworld-advanced",
    "examples/sierpinski-triangle",
    "test/karma-aurelia-preprocessor",
    "test/i18n",
    "test/benchmarking-apps/shared",
    "test/benchmarking-apps/aurelia2",
    "test/benchmarking-apps/runner",
    "test/benchmarking-apps/storage",
    "test/benchmarking-apps/test-result",
    "test/benchmarking-apps/viewer/server",
    "test/benchmarking-apps/viewer/client"
  ],
  "license": "MIT",
  "engines": {
    "node": ">=16.0.0",
    "npm": ">=7.0.0"
  },
  "scripts": {
    "commit": "git-cz",
    "init": "npm ci && npm run build",
    "rebuild": "npm run clean && npm run build",
    "build": "lage build --scope @aurelia/* --scope aurelia --scope au --scope @benchmarking-apps/* --no-cache --verbose --no-deps",
    "build:release": "lage run build:release --scope aurelia --scope au --scope @aurelia/a* --scope @aurelia/b* --scope @aurelia/f* --scope @aurelia/h* --scope @aurelia/i* --scope @aurelia/k* --scope @aurelia/m* --scope @aurelia/p* --scope @aurelia/r* --scope @aurelia/s* --scope @aurelia/t* --scope @aurelia/v* --scope @aurelia/w* --no-cache --verbose --no-deps",
    "postbuild:release": "npm run clean:tsconfig-build-cache",
    "build:release:full": "npm run build:release && npm run change-tsconfigs:invert && npm run build:release && npm run change-tsconfigs:restore",
    "build:release-script": "tsc --project scripts/tsconfig.release-script.json",
    "change-package-refs:dev": "ts-node -P tsconfig.json scripts/change-package-refs.ts dev",
    "change-package-refs:release": "ts-node -P tsconfig.json scripts/change-package-refs.ts release",
    "clean": "rimraf dist packages/*/dist packages-cjs/*/dist test/*/dist test/benchmarking-apps/*/dist examples/*/dist",
    "clean:tsconfig-build-cache": "rimraf packages/*/dist/tsconfig.tsbuildinfo packages-cjs/*/dist/tsconfig.tsbuildinfo",
    "lint": "npm run lint:packages && npm run lint:other",
    "lint:other": "eslint --cache --ext .js,.ts examples scripts test",
    "lint:other:ci": "eslint --cache --ext .js,.ts --quiet --report-unused-disable-directives examples scripts test",
    "lint:packages": "lage run lint",
    "lint:packages:ci": "lage run lint:ci",
    "change-tsconfigs:esm": "ts-node -P tsconfig.json scripts/change-tsconfigs.ts esm",
    "change-tsconfigs:cjs": "ts-node -P tsconfig.json scripts/change-tsconfigs.ts cjs",
    "change-tsconfigs:invert": "ts-node -P tsconfig.json scripts/change-tsconfigs.ts invert",
    "change-tsconfigs:restore": "ts-node -P tsconfig.json scripts/change-tsconfigs.ts restore",
    "prepare-release": "ts-node -P tsconfig.json scripts/prepare-release.ts",
    "generate-native-modules": "ts-node -P tsconfig.json scripts/generate-native-modules.ts",
    "publish:dev": "node scripts/publish.js dev",
    "publish:latest": "node scripts/publish.js latest",
    "bump-version:dev": "ts-node -P tsconfig.json scripts/bump-version.ts dev",
    "bump-version:latest": "ts-node -P tsconfig.json scripts/bump-version.ts latest",
    "check-dependencies": "ts-node -P tsconfig.json scripts/check-dependencies.ts",
    "pregenerate-tests:template-compiler.static": "tsc --resolveJsonModule --module commonjs --moduleResolution node --outDir scripts/dist scripts/generate-tests/template-compiler.static.ts",
    "generate-tests:template-compiler.static": "node scripts/dist/scripts/generate-tests/template-compiler.static.js",
    "generate-tests:template-compiler.mutations": "ts-node -P tsconfig.json scripts/generate-tests/template-compiler.mutations.ts",
    "mermaid": "ts-node -P tsconfig.json scripts/generate-mermaid-diagrams.ts",
    "rollup": "lage rollup"
  },
  "devDependencies": {
    "@commitlint/cli": "^8.2.0",
    "@rollup/plugin-replace": "^2.4.2",
    "@rollup/plugin-typescript": "^8.2.1",
    "@typescript-eslint/eslint-plugin": "^4.10.0",
    "@typescript-eslint/parser": "^4.10.0",
    "chalk": "^4.1.0",
    "codecov": "^3.6.1",
    "cross-env": "^7.0.2",
    "eslint": "^7.15.0",
    "eslint-plugin-import": "^2.22.1",
    "eslint-plugin-jsdoc": "^30.7.8",
    "eslint-plugin-mocha": "^8.0.0",
    "fancy-log": "^1.3.3",
    "husky": "^4.3.0",
    "lage": "^0.26.2",
    "rimraf": "^3.0.0",
    "rollup": "^2.49.0",
    "rollup-plugin-terser": "^7.0.2",
    "ts-node": "^9.0.0",
    "tsconfig-paths": "^3.9.0",
    "typescript": "^4.0.3"
  },
  "commitlint": {
    "rules": {
      "body-leading-blank": [
        1,
        "always"
      ],
      "footer-leading-blank": [
        1,
        "always"
      ],
      "header-max-length": [
        2,
        "always",
        100
      ],
      "scope-case": [
        2,
        "always",
        "lower-case"
      ],
      "subject-case": [
        2,
        "never",
        [
          "sentence-case",
          "start-case",
          "pascal-case",
          "upper-case"
        ]
      ],
      "subject-empty": [
        2,
        "never"
      ],
      "subject-full-stop": [
        2,
        "never",
        "."
      ],
      "type-case": [
        2,
        "always",
        "lower-case"
      ],
      "type-empty": [
        2,
        "never"
      ],
      "type-enum": [
        2,
        "always",
        [
          "build",
          "chore",
          "ci",
          "docs",
          "feat",
          "fix",
          "perf",
          "refactor",
          "revert",
          "style",
          "test"
        ]
      ]
    }
  },
  "husky": {
    "hooks": {
      "commit-msg": "commitlint -E HUSKY_GIT_PARAMS"
    }
  }
}<|MERGE_RESOLUTION|>--- conflicted
+++ resolved
@@ -1,11 +1,7 @@
 {
   "name": "@aurelia/monorepo",
   "private": true,
-<<<<<<< HEAD
-  "version": "2.0.1-dev.202107112350",
-=======
   "version": "2.0.0-alpha.12",
->>>>>>> 7ac21f8b
   "workspaces": [
     "packages/__tests__",
     "packages/au",
