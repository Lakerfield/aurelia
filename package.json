--- conflicted
+++ resolved
@@ -1,11 +1,7 @@
 {
   "name": "@aurelia/monorepo",
   "private": true,
-<<<<<<< HEAD
-  "version": "0.10.0-dev.202102251102",
-=======
   "version": "2.0.0-alpha.1",
->>>>>>> 77408fdb
   "workspaces": [
     "packages/__tests__",
     "packages/au",
