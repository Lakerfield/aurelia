--- conflicted
+++ resolved
@@ -1,11 +1,7 @@
 {
   "name": "@aurelia/monorepo",
   "private": true,
-<<<<<<< HEAD
-  "version": "2.1.0-dev.202107031431",
-=======
   "version": "2.0.0-alpha.10",
->>>>>>> 49d7b080
   "workspaces": [
     "packages/__tests__",
     "packages/au",
