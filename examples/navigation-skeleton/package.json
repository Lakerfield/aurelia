{
  "name": "@examples/navigation-skeleton",
  "private": true,
  "version": "0.8.0",
  "scripts": {
    "watch": "webpack-dev-server",
    "build": "rimraf dist && webpack --config webpack.config.js",
    "serve": "node ./node_modules/@aurelia/http-server/dist/esm/cli.js au.conf.js",
    "build-serve": "rimraf dist && webpack --config webpack.config.js && node ./node_modules/@aurelia/http-server/dist/esm/cli.js au.conf.js",
    "now": "rimraf dist && webpack --config webpack.config.js && cd dist && now && cd .."
  },
  "dependencies": {
<<<<<<< HEAD
    "@aurelia/fetch-client": "2.1.0-dev.202105250527",
    "@aurelia/kernel": "2.1.0-dev.202105250527",
    "@aurelia/metadata": "2.1.0-dev.202105250527",
    "@aurelia/platform": "2.1.0-dev.202105250527",
    "@aurelia/platform-browser": "2.1.0-dev.202105250527",
    "@aurelia/route-recognizer": "2.1.0-dev.202105250527",
    "@aurelia/router": "2.1.0-dev.202105250527",
    "@aurelia/runtime-html": "2.1.0-dev.202105250527",
    "@aurelia/runtime": "2.1.0-dev.202105250527",
=======
    "@aurelia/fetch-client": "2.0.0-alpha.4",
    "@aurelia/kernel": "2.0.0-alpha.4",
    "@aurelia/metadata": "2.0.0-alpha.4",
    "@aurelia/platform": "2.0.0-alpha.4",
    "@aurelia/platform-browser": "2.0.0-alpha.4",
    "@aurelia/route-recognizer": "2.0.0-alpha.4",
    "@aurelia/router": "2.0.0-alpha.4",
    "@aurelia/runtime-html": "2.0.0-alpha.4",
    "@aurelia/runtime": "2.0.0-alpha.4",
>>>>>>> 0bedb6d2
    "bootstrap": "^4.3.1",
    "font-awesome": "^4.6.3"
  },
  "devDependencies": {
    "@types/node": "^14.11.5",
<<<<<<< HEAD
    "@aurelia/http-server": "2.1.0-dev.202105250527",
=======
    "@aurelia/http-server": "2.0.0-alpha.4",
>>>>>>> 0bedb6d2
    "css-loader": "^5.0.1",
    "file-loader": "^6.2.0",
    "html-loader": "^1.3.2",
    "html-webpack-plugin": "^5.0.0-beta.1",
    "rimraf": "^3.0.0",
    "style-loader": "^2.0.0",
    "ts-loader": "^8.0.12",
    "typescript": "^4.0.3",
    "url-loader": "^4.1.1",
    "webpack": "^5.10.3",
    "webpack-cli": "^4.2.0",
    "webpack-dev-server": "^4.0.0-beta.0"
  },
  "engines": {
    "node": ">=14.15.0",
    "npm": ">=6.14.8"
  }
}<|MERGE_RESOLUTION|>--- conflicted
+++ resolved
@@ -10,17 +10,6 @@
     "now": "rimraf dist && webpack --config webpack.config.js && cd dist && now && cd .."
   },
   "dependencies": {
-<<<<<<< HEAD
-    "@aurelia/fetch-client": "2.1.0-dev.202105250527",
-    "@aurelia/kernel": "2.1.0-dev.202105250527",
-    "@aurelia/metadata": "2.1.0-dev.202105250527",
-    "@aurelia/platform": "2.1.0-dev.202105250527",
-    "@aurelia/platform-browser": "2.1.0-dev.202105250527",
-    "@aurelia/route-recognizer": "2.1.0-dev.202105250527",
-    "@aurelia/router": "2.1.0-dev.202105250527",
-    "@aurelia/runtime-html": "2.1.0-dev.202105250527",
-    "@aurelia/runtime": "2.1.0-dev.202105250527",
-=======
     "@aurelia/fetch-client": "2.0.0-alpha.4",
     "@aurelia/kernel": "2.0.0-alpha.4",
     "@aurelia/metadata": "2.0.0-alpha.4",
@@ -30,17 +19,12 @@
     "@aurelia/router": "2.0.0-alpha.4",
     "@aurelia/runtime-html": "2.0.0-alpha.4",
     "@aurelia/runtime": "2.0.0-alpha.4",
->>>>>>> 0bedb6d2
     "bootstrap": "^4.3.1",
     "font-awesome": "^4.6.3"
   },
   "devDependencies": {
     "@types/node": "^14.11.5",
-<<<<<<< HEAD
-    "@aurelia/http-server": "2.1.0-dev.202105250527",
-=======
     "@aurelia/http-server": "2.0.0-alpha.4",
->>>>>>> 0bedb6d2
     "css-loader": "^5.0.1",
     "file-loader": "^6.2.0",
     "html-loader": "^1.3.2",
