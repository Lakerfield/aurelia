{
  "name": "@examples/fractals-tree",
  "license": "MIT",
  "private": true,
  "engines": {
    "node": ">=14.15.0",
    "npm": ">=6.14.8"
  },
  "version": "0.8.0",
  "scripts": {
    "build": "webpack --config webpack.config.js",
    "serve": "node ../../node_modules/@aurelia/http-server/dist/esm/cli.js au.conf.js"
  },
  "dependencies": {
<<<<<<< HEAD
    "@aurelia/kernel": "0.10.0-dev.202102251102",
    "@aurelia/metadata": "0.10.0-dev.202102251102",
    "@aurelia/platform": "0.10.0-dev.202102251102",
    "@aurelia/platform-browser": "0.10.0-dev.202102251102",
    "@aurelia/runtime-html": "0.10.0-dev.202102251102",
    "@aurelia/runtime": "0.10.0-dev.202102251102",
    "perf-monitor": "latest"
  },
  "devDependencies": {
    "@aurelia/http-server": "0.10.0-dev.202102251102",
=======
    "@aurelia/kernel": "2.0.0-alpha.1",
    "@aurelia/metadata": "2.0.0-alpha.1",
    "@aurelia/platform": "2.0.0-alpha.1",
    "@aurelia/platform-browser": "2.0.0-alpha.1",
    "@aurelia/runtime-html": "2.0.0-alpha.1",
    "@aurelia/runtime": "2.0.0-alpha.1",
    "perf-monitor": "latest"
  },
  "devDependencies": {
    "@aurelia/http-server": "2.0.0-alpha.1",
>>>>>>> 77408fdb
    "webpack-cli": "^4.2.0",
    "webpack": "^5.10.3"
  }
}<|MERGE_RESOLUTION|>--- conflicted
+++ resolved
@@ -12,18 +12,6 @@
     "serve": "node ../../node_modules/@aurelia/http-server/dist/esm/cli.js au.conf.js"
   },
   "dependencies": {
-<<<<<<< HEAD
-    "@aurelia/kernel": "0.10.0-dev.202102251102",
-    "@aurelia/metadata": "0.10.0-dev.202102251102",
-    "@aurelia/platform": "0.10.0-dev.202102251102",
-    "@aurelia/platform-browser": "0.10.0-dev.202102251102",
-    "@aurelia/runtime-html": "0.10.0-dev.202102251102",
-    "@aurelia/runtime": "0.10.0-dev.202102251102",
-    "perf-monitor": "latest"
-  },
-  "devDependencies": {
-    "@aurelia/http-server": "0.10.0-dev.202102251102",
-=======
     "@aurelia/kernel": "2.0.0-alpha.1",
     "@aurelia/metadata": "2.0.0-alpha.1",
     "@aurelia/platform": "2.0.0-alpha.1",
@@ -34,7 +22,6 @@
   },
   "devDependencies": {
     "@aurelia/http-server": "2.0.0-alpha.1",
->>>>>>> 77408fdb
     "webpack-cli": "^4.2.0",
     "webpack": "^5.10.3"
   }
