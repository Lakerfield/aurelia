--- conflicted
+++ resolved
@@ -12,30 +12,17 @@
     "serve": "node ../../node_modules/@aurelia/http-server/dist/esm/cli.js au.conf.js"
   },
   "dependencies": {
-<<<<<<< HEAD
-    "@aurelia/kernel": "2.0.1-dev.202107112350",
-    "@aurelia/metadata": "2.0.1-dev.202107112350",
-    "@aurelia/platform": "2.0.1-dev.202107112350",
-    "@aurelia/platform-browser": "2.0.1-dev.202107112350",
-    "@aurelia/runtime-html": "2.0.1-dev.202107112350",
-    "@aurelia/runtime": "2.0.1-dev.202107112350",
-=======
     "@aurelia/kernel": "2.0.0-alpha.12",
     "@aurelia/metadata": "2.0.0-alpha.12",
     "@aurelia/platform": "2.0.0-alpha.12",
     "@aurelia/platform-browser": "2.0.0-alpha.12",
     "@aurelia/runtime-html": "2.0.0-alpha.12",
     "@aurelia/runtime": "2.0.0-alpha.12",
->>>>>>> 7ac21f8b
     "perf-monitor": "latest",
     "d3-scale-chromatic": "latest"
   },
   "devDependencies": {
-<<<<<<< HEAD
-    "@aurelia/http-server": "2.0.1-dev.202107112350",
-=======
     "@aurelia/http-server": "2.0.0-alpha.12",
->>>>>>> 7ac21f8b
     "webpack-cli": "^4.2.0",
     "webpack": "^5.10.3"
   }
