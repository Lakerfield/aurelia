{
  "name": "@examples/1kcomponents",
  "license": "MIT",
  "private": true,
  "engines": {
    "node": ">=14.15.0",
    "npm": ">=6.14.8"
  },
  "version": "0.8.0",
  "scripts": {
    "build": "webpack --config webpack.config.js",
    "serve": "node ../../node_modules/@aurelia/http-server/dist/esm/cli.js au.conf.js"
  },
  "dependencies": {
<<<<<<< HEAD
    "@aurelia/kernel": "2.1.0-dev.202106220055",
    "@aurelia/metadata": "2.1.0-dev.202106220055",
    "@aurelia/platform": "2.1.0-dev.202106220055",
    "@aurelia/platform-browser": "2.1.0-dev.202106220055",
    "@aurelia/runtime-html": "2.1.0-dev.202106220055",
    "@aurelia/runtime": "2.1.0-dev.202106220055",
=======
    "@aurelia/kernel": "2.0.0-alpha.8",
    "@aurelia/metadata": "2.0.0-alpha.8",
    "@aurelia/platform": "2.0.0-alpha.8",
    "@aurelia/platform-browser": "2.0.0-alpha.8",
    "@aurelia/runtime-html": "2.0.0-alpha.8",
    "@aurelia/runtime": "2.0.0-alpha.8",
>>>>>>> 93a733f3
    "perf-monitor": "latest",
    "d3-scale-chromatic": "latest"
  },
  "devDependencies": {
<<<<<<< HEAD
    "@aurelia/http-server": "2.1.0-dev.202106220055",
=======
    "@aurelia/http-server": "2.0.0-alpha.8",
>>>>>>> 93a733f3
    "webpack-cli": "^4.2.0",
    "webpack": "^5.10.3"
  }
}<|MERGE_RESOLUTION|>--- conflicted
+++ resolved
@@ -12,30 +12,17 @@
     "serve": "node ../../node_modules/@aurelia/http-server/dist/esm/cli.js au.conf.js"
   },
   "dependencies": {
-<<<<<<< HEAD
-    "@aurelia/kernel": "2.1.0-dev.202106220055",
-    "@aurelia/metadata": "2.1.0-dev.202106220055",
-    "@aurelia/platform": "2.1.0-dev.202106220055",
-    "@aurelia/platform-browser": "2.1.0-dev.202106220055",
-    "@aurelia/runtime-html": "2.1.0-dev.202106220055",
-    "@aurelia/runtime": "2.1.0-dev.202106220055",
-=======
     "@aurelia/kernel": "2.0.0-alpha.8",
     "@aurelia/metadata": "2.0.0-alpha.8",
     "@aurelia/platform": "2.0.0-alpha.8",
     "@aurelia/platform-browser": "2.0.0-alpha.8",
     "@aurelia/runtime-html": "2.0.0-alpha.8",
     "@aurelia/runtime": "2.0.0-alpha.8",
->>>>>>> 93a733f3
     "perf-monitor": "latest",
     "d3-scale-chromatic": "latest"
   },
   "devDependencies": {
-<<<<<<< HEAD
-    "@aurelia/http-server": "2.1.0-dev.202106220055",
-=======
     "@aurelia/http-server": "2.0.0-alpha.8",
->>>>>>> 93a733f3
     "webpack-cli": "^4.2.0",
     "webpack": "^5.10.3"
   }
