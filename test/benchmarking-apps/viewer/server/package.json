{
  "name": "@benchmarking-apps/viewer-server",
  "version": "1.0.0",
  "private": true,
  "type": "module",
  "dependencies": {
<<<<<<< HEAD
    "@aurelia/http-server": "2.1.0-dev.202107111051",
    "@aurelia/kernel": "2.1.0-dev.202107111051",
    "@aurelia/metadata": "2.1.0-dev.202107111051",
    "@aurelia/platform": "2.1.0-dev.202107111051",
=======
    "@aurelia/http-server": "2.0.0-alpha.11",
    "@aurelia/kernel": "2.0.0-alpha.11",
    "@aurelia/metadata": "2.0.0-alpha.11",
    "@aurelia/platform": "2.0.0-alpha.11",
>>>>>>> cf6bed59
    "@azure/cosmos": "^3.9.3",
    "@benchmarking-apps/storage": "1.0.0"
  },
  "devDependencies": {
    "@types/node": "^14.11.5",
    "rimraf": "^3.0.0",
    "tslib": "^1.10.0",
    "typescript": "^4.0.3"
  },
  "scripts": {
    "start": "node ./dist/index.js",
    "build": "tsc -p tsconfig.json",
    "dev": "tsc -b -w --preserveWatchOutput"
  },
  "engines": {
    "node": ">=14.15.0",
    "npm": ">=6.14.8"
  }
}<|MERGE_RESOLUTION|>--- conflicted
+++ resolved
@@ -4,17 +4,10 @@
   "private": true,
   "type": "module",
   "dependencies": {
-<<<<<<< HEAD
-    "@aurelia/http-server": "2.1.0-dev.202107111051",
-    "@aurelia/kernel": "2.1.0-dev.202107111051",
-    "@aurelia/metadata": "2.1.0-dev.202107111051",
-    "@aurelia/platform": "2.1.0-dev.202107111051",
-=======
     "@aurelia/http-server": "2.0.0-alpha.11",
     "@aurelia/kernel": "2.0.0-alpha.11",
     "@aurelia/metadata": "2.0.0-alpha.11",
     "@aurelia/platform": "2.0.0-alpha.11",
->>>>>>> cf6bed59
     "@azure/cosmos": "^3.9.3",
     "@benchmarking-apps/storage": "1.0.0"
   },
