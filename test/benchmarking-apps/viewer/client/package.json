--- conflicted
+++ resolved
@@ -7,19 +7,11 @@
     "build": "rimraf dist && webpack"
   },
   "dependencies": {
-<<<<<<< HEAD
-    "@aurelia/runtime-html": "2.1.0-dev.202107111051",
-    "@aurelia/validation": "2.1.0-dev.202107111051",
-    "@aurelia/validation-html": "2.1.0-dev.202107111051",
-    "@benchmarking-apps/test-result": "1.0.0",
-    "aurelia": "2.1.0-dev.202107111051",
-=======
     "@aurelia/runtime-html": "2.0.0-alpha.11",
     "@aurelia/validation": "2.0.0-alpha.11",
     "@aurelia/validation-html": "2.0.0-alpha.11",
     "@benchmarking-apps/test-result": "1.0.0",
     "aurelia": "2.0.0-alpha.11",
->>>>>>> cf6bed59
     "d3": "^6.3.1"
   },
   "devDependencies": {
