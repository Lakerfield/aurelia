--- conflicted
+++ resolved
@@ -7,19 +7,11 @@
     "build": "rimraf dist && webpack"
   },
   "dependencies": {
-<<<<<<< HEAD
-    "@aurelia/runtime-html": "2.0.1-dev.202103040359",
-    "@aurelia/validation": "2.0.1-dev.202103040359",
-    "@aurelia/validation-html": "2.0.1-dev.202103040359",
-    "@benchmarking-apps/test-result": "1.0.0",
-    "aurelia": "2.0.1-dev.202103040359",
-=======
     "@aurelia/runtime-html": "2.0.0-alpha.2",
     "@aurelia/validation": "2.0.0-alpha.2",
     "@aurelia/validation-html": "2.0.0-alpha.2",
     "@benchmarking-apps/test-result": "1.0.0",
     "aurelia": "2.0.0-alpha.2",
->>>>>>> 28839cbc
     "d3": "^6.3.1"
   },
   "devDependencies": {
