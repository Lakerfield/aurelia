import {
  IAttributeParser,
  ResourceModel,
  SymbolFlags,
} from '@aurelia/jit';
import {
  IContainer,
  IResolver,
  mergeDistinct,
  PLATFORM,
  Registration,
  mergeArrays,
  toArray,
<<<<<<< HEAD
=======
  Key,
  ILogger,
>>>>>>> 32e7163a
} from '@aurelia/kernel';
import {
  HydrateAttributeInstruction,
  HydrateElementInstruction,
  HydrateTemplateController,
  IExpressionParser,
  IInterpolationExpression,
  ILetBindingInstruction,
  InterpolationInstruction,
  IsBindingBehavior,
  ITargetedInstruction,
  ITemplateCompiler,
  PartialCustomElementDefinition,
  LetBindingInstruction,
  LetElementInstruction,
  SetPropertyInstruction,
  CustomElementDefinition,
  IDOM,
<<<<<<< HEAD
  CustomElement
=======
  BindingMode,
  Bindable,
  CustomElement,
>>>>>>> 32e7163a
} from '@aurelia/runtime';
import {
  HTMLAttributeInstruction,
  HTMLInstructionRow,
  SetAttributeInstruction,
  TextBindingInstruction,
  SetClassAttributeInstruction,
  SetStyleAttributeInstruction,
} from '@aurelia/runtime-html';
import { IAttrSyntaxTransformer } from './attribute-syntax-transformer';
import { TemplateBinder } from './template-binder';
import { ITemplateElementFactory } from './template-element-factory';
import {
  BindingSymbol,
  CustomElementSymbol,
  CustomAttributeSymbol,
  ElementSymbol,
  NodeSymbol,
  ParentNodeSymbol,
  SymbolWithBindings,
  LetElementSymbol,
  PlainAttributeSymbol,
  PlainElementSymbol,
  TemplateControllerSymbol,
  TextSymbol
} from './semantic-model';

class CustomElementCompilationUnit {
  public readonly instructions: ITargetedInstruction[][] = [];
  public readonly surrogates: ITargetedInstruction[] = [];
  public readonly scopeParts: string[] = [];
  public readonly projections: CustomElementDefinition[] = [];
  public readonly parts: Record<string, PartialCustomElementDefinition> = {};

  public constructor(
    public readonly partialDefinition: PartialCustomElementDefinition,
    public readonly surrogate: PlainElementSymbol,
    public readonly template: unknown,
  ) { }

  public toDefinition(): CustomElementDefinition {
    const def = this.partialDefinition;

    return CustomElementDefinition.create({
      ...def,
      instructions: mergeArrays(def.instructions, this.instructions),
      surrogates: mergeArrays(def.surrogates, this.surrogates),
      scopeParts: mergeArrays(def.scopeParts, this.scopeParts),
      projections: this.projections,
      template: this.template,
      needsCompile: false,
      hasSlots: this.surrogate.hasSlots,
    });
  }
}

const enum LocalTemplateBindableAttributes {
  property = "property",
  attribute = "attribute",
  mode = "mode",
}
const allowedLocalTemplateBindableAttributes: readonly string[] = Object.freeze([
  LocalTemplateBindableAttributes.property,
  LocalTemplateBindableAttributes.attribute,
  LocalTemplateBindableAttributes.mode
]);
const localTemplateIdentifier = 'as-custom-element';
/**
 * Default (runtime-agnostic) implementation for `ITemplateCompiler`.
 *
 * @internal
 */
export class TemplateCompiler implements ITemplateCompiler {

  private compilation!: CustomElementCompilationUnit;
  private readonly logger: ILogger;

  public get name(): string {
    return 'default';
  }

  public constructor(
    @ITemplateElementFactory private readonly factory: ITemplateElementFactory,
    @IAttributeParser private readonly attrParser: IAttributeParser,
    @IExpressionParser private readonly exprParser: IExpressionParser,
    @IAttrSyntaxTransformer private readonly attrSyntaxModifier: IAttrSyntaxTransformer,
<<<<<<< HEAD
    @IDOM private readonly dom: IDOM,
  ) {}
=======
    @ILogger logger: ILogger,
  ) {
    this.logger = logger.scopeTo('TemplateCompiler');
  }
>>>>>>> 32e7163a

  public static register(container: IContainer): IResolver<ITemplateCompiler> {
    return Registration.singleton(ITemplateCompiler, this).register(container);
  }

  public compile(partialDefinition: PartialCustomElementDefinition, context: IContainer): CustomElementDefinition {
    const definition = CustomElementDefinition.getOrCreate(partialDefinition);
    if (definition.template === null || definition.template === void 0) {
      return definition;
    }

    const resources = ResourceModel.getOrCreate(context);
    const { attrParser, exprParser, attrSyntaxModifier, factory } = this;

    const dom = context.get(IDOM);
    const binder = new TemplateBinder(dom, resources, attrParser, exprParser, attrSyntaxModifier);

    const template = factory.createTemplate(definition.template) as HTMLTemplateElement;
    processLocalTemplates(template, definition, context, dom, this.logger);
    const surrogate = binder.bind(template);

    const compilation = this.compilation = new CustomElementCompilationUnit(definition, surrogate, template);

    const customAttributes = surrogate.customAttributes;
    const plainAttributes = surrogate.plainAttributes;
    const customAttributeLength = customAttributes.length;
    const plainAttributeLength = plainAttributes.length;
    if (customAttributeLength + plainAttributeLength > 0) {
      let offset = 0;
      for (let i = 0; customAttributeLength > i; ++i) {
        compilation.surrogates[offset] = this.compileCustomAttribute(customAttributes[i]);
        offset++;
      }
      for (let i = 0; i < plainAttributeLength; ++i) {
        compilation.surrogates[offset] = this.compilePlainAttribute(plainAttributes[i], true);
        offset++;
      }
    }

    this.compileChildNodes(surrogate, compilation.instructions, compilation.scopeParts, compilation.projections);

    const compiledDefinition = compilation.toDefinition();
    this.compilation = null!;

    return compiledDefinition;
  }

  private compileChildNodes(
    parent: ElementSymbol,
    instructionRows: ITargetedInstruction[][],
    scopeParts: string[],
    projections: CustomElementDefinition[],
  ): void {
    if ((parent.flags & SymbolFlags.hasChildNodes) > 0) {
      const childNodes = parent.childNodes;
      const ii = childNodes.length;
      let childNode: NodeSymbol;
      for (let i = 0; i < ii; ++i) {
        childNode = childNodes[i];
        if ((childNode.flags & SymbolFlags.isText) > 0) {
          instructionRows.push([new TextBindingInstruction((childNode as TextSymbol).interpolation)]);
        } else if ((childNode.flags & SymbolFlags.isLetElement) > 0) {
          const bindings = (childNode as LetElementSymbol).bindings;
          const instructions: ILetBindingInstruction[] = [];
          let binding: BindingSymbol;
          const jj = bindings.length;
          for (let j = 0; j < jj; ++j) {
            binding = bindings[j];
            instructions[j] = new LetBindingInstruction(binding.expression as IsBindingBehavior, binding.target);
          }
          instructionRows.push([new LetElementInstruction(instructions, (childNode as LetElementSymbol).toBindingContext)]);
        } else {
          this.compileParentNode(childNode as ParentNodeSymbol, instructionRows, scopeParts, projections);
        }
      }
    }
  }

  private compileCustomElement(
    symbol: CustomElementSymbol,
    instructionRows: ITargetedInstruction[][],
    scopeParts: string[],
    projections: CustomElementDefinition[],
  ): void {
    const isAuSlot = (symbol.flags & SymbolFlags.isAuSlot) > 0;
    // offset 1 to leave a spot for the hydrate instruction so we don't need to create 2 arrays with a spread etc
    const instructionRow = this.compileAttributes(symbol, 1) as HTMLInstructionRow;
    const slotInfo = isAuSlot
      ? [this.compileProjectionFallback(symbol, projections), symbol.slotName] as const
      : [void 0, void 0] as const;
    instructionRow[0] = new HydrateElementInstruction(
      symbol.res,
      this.compileBindings(symbol),
      this.compileParts(symbol, scopeParts, projections),  // TODO remove
      this.compileProjections(symbol, projections),
      slotInfo[0],
      slotInfo[1],
    );

    instructionRows.push(instructionRow);

    if (!isAuSlot) {
      this.compileChildNodes(symbol, instructionRows, scopeParts, projections);
    }
  }

  private compilePlainElement(
    symbol: PlainElementSymbol,
    instructionRows: ITargetedInstruction[][],
    scopeParts: string[],
    projections: CustomElementDefinition[],
  ): void {
    const attributes = this.compileAttributes(symbol, 0);
    if (attributes.length > 0) {
      instructionRows.push(attributes as HTMLInstructionRow);
    }

    this.compileChildNodes(symbol, instructionRows, scopeParts, projections);
  }

  private compileParentNode(
    symbol: ParentNodeSymbol,
    instructionRows: ITargetedInstruction[][],
    scopeParts: string[],
    projections: CustomElementDefinition[],
  ): void {
    switch (symbol.flags & SymbolFlags.type) {
      case SymbolFlags.isCustomElement:
      case SymbolFlags.isAuSlot:
        this.compileCustomElement(symbol as CustomElementSymbol, instructionRows, scopeParts, projections);
        break;
      case SymbolFlags.isPlainElement:
        this.compilePlainElement(symbol as PlainElementSymbol, instructionRows, scopeParts, projections);
        break;
      case SymbolFlags.isTemplateController:
        this.compileTemplateController(symbol as TemplateControllerSymbol, instructionRows, scopeParts, projections);
    }
  }

  private compileTemplateController(
    symbol: TemplateControllerSymbol,
    instructionRows: ITargetedInstruction[][],
    scopeParts: string[],
    projections: CustomElementDefinition[],
  ): void {
    const bindings = this.compileBindings(symbol);

    const controllerInstructionRows: ITargetedInstruction[][] = [];
    const controllerScopeParts: string[] = [];

    this.compileParentNode(symbol.template!, controllerInstructionRows, controllerScopeParts, projections);

    mergeDistinct(scopeParts, controllerScopeParts, false);

    const def = CustomElementDefinition.create({
      name: symbol.partName === null ? symbol.res : symbol.partName,
      scopeParts: controllerScopeParts,
      template: symbol.physicalNode,
      instructions: controllerInstructionRows,
      needsCompile: false,
    });

    let parts: Record<string, PartialCustomElementDefinition> | undefined = void 0;
    if ((symbol.flags & SymbolFlags.hasParts) > 0) {
      parts = {};
      for (const part of symbol.parts) {
        parts[part.name] = this.compilation.parts[part.name];
      }
    }

    instructionRows.push([new HydrateTemplateController(def, symbol.res, bindings, symbol.res === 'else', parts)]);
  }

  private compileBindings(
    symbol: SymbolWithBindings,
  ): HTMLAttributeInstruction[] {
    let bindingInstructions: HTMLAttributeInstruction[];
    if ((symbol.flags & SymbolFlags.hasBindings) > 0) {
      // either a custom element with bindings, a custom attribute / template controller with dynamic options,
      // or a single value custom attribute binding
      const { bindings } = symbol;
      const len = bindings.length;
      bindingInstructions = Array(len);
      let i = 0;
      for (; i < len; ++i) {
        bindingInstructions[i] = this.compileBinding(bindings[i]);
      }
    } else {
      bindingInstructions = PLATFORM.emptyArray as typeof PLATFORM.emptyArray & HTMLAttributeInstruction[];
    }
    return bindingInstructions;
  }

  private compileBinding(
    symbol: BindingSymbol,
  ): HTMLAttributeInstruction {
    if (symbol.command === null) {
      // either an interpolation or a normal string value assigned to an element or attribute binding
      if (symbol.expression === null) {
        // the template binder already filtered out non-bindables, so we know we need a setProperty here
        return new SetPropertyInstruction(symbol.rawValue, symbol.bindable.propName);
      } else {
        // either an element binding interpolation or a dynamic options attribute binding interpolation
        return new InterpolationInstruction(symbol.expression as IInterpolationExpression, symbol.bindable.propName);
      }
    } else {
      // either an element binding command, dynamic options attribute binding command,
      // or custom attribute / template controller (single value) binding command
      return symbol.command.compile(symbol) as HTMLAttributeInstruction;
    }
  }

  private compileAttributes(
    symbol: ElementSymbol,
    offset: number,
  ): HTMLAttributeInstruction[] {
    let attributeInstructions: HTMLAttributeInstruction[];
    if ((symbol.flags & SymbolFlags.hasAttributes) > 0) {
      // any attributes on a custom element (which are not bindables) or a plain element
      const customAttributes = symbol.customAttributes;
      const plainAttributes = symbol.plainAttributes;
      const customAttributeLength = customAttributes.length;
      const plainAttributesLength = plainAttributes.length;
      attributeInstructions = Array(offset + customAttributeLength + plainAttributesLength);
      for (let i = 0; customAttributeLength > i; ++i) {
        attributeInstructions[offset] = this.compileCustomAttribute(customAttributes[i]);
        offset++;
      }
      for (let i = 0; plainAttributesLength > i; ++i) {
        attributeInstructions[offset] = this.compilePlainAttribute(plainAttributes[i], false);
        offset++;
      }
    } else if (offset > 0) {
      attributeInstructions = Array(offset);
    } else {
      attributeInstructions = PLATFORM.emptyArray as typeof PLATFORM.emptyArray & HTMLAttributeInstruction[];
    }
    return attributeInstructions;
  }

  private compileCustomAttribute(
    symbol: CustomAttributeSymbol,
  ): HTMLAttributeInstruction {
    // a normal custom attribute (not template controller)
    const bindings = this.compileBindings(symbol);
    return new HydrateAttributeInstruction(symbol.res, bindings);
  }

  private compilePlainAttribute(
    symbol: PlainAttributeSymbol,
    isOnSurrogate: boolean,
  ): HTMLAttributeInstruction {
    if (symbol.command === null) {
      const syntax = symbol.syntax;

      if (symbol.expression === null) {
        const attrRawValue = syntax.rawValue;

        if (isOnSurrogate) {
          switch (syntax.target) {
            case 'class':
              return new SetClassAttributeInstruction(attrRawValue);
            case 'style':
              return new SetStyleAttributeInstruction(attrRawValue);
            // todo:  define how to merge other attribute peacefully
            //        this is an existing feature request
          }
        }
        // a plain attribute on a surrogate
        return new SetAttributeInstruction(attrRawValue, syntax.target);
      } else {
        // a plain attribute with an interpolation
        return new InterpolationInstruction(symbol.expression as IInterpolationExpression, syntax.target);
      }
    } else {
      // a plain attribute with a binding command
      return symbol.command.compile(symbol) as HTMLAttributeInstruction;
    }
  }

  // private compileAttribute(symbol: IAttributeSymbol): HTMLAttributeInstruction {
  //   // any attribute on a custom element (which is not a bindable) or a plain element
  //   if (symbol.flags & SymbolFlags.isCustomAttribute) {
  //     return this.compileCustomAttribute(symbol as CustomAttributeSymbol);
  //   } else {
  //     return this.compilePlainAttribute(symbol as PlainAttributeSymbol);
  //   }
  // }

  private compileParts(
    symbol: CustomElementSymbol,
    scopeParts: string[],
    projections: CustomElementDefinition[],
  ): Record<string, PartialCustomElementDefinition> {
    const parts: Record<string, PartialCustomElementDefinition> = {};

    if ((symbol.flags & SymbolFlags.hasParts) > 0) {
      const replaceParts = symbol.parts;
      const len = replaceParts.length;
      let s = scopeParts.length;

      for (let i = 0; i < len; ++i) {
        const replacePart = replaceParts[i];
        if (!scopeParts.includes(replacePart.name)) {
          scopeParts[s++] = replacePart.name;
        }

        const partScopeParts: string[] = [];
        const partInstructionRows: ITargetedInstruction[][] = [];

        this.compileParentNode(replacePart.template!, partInstructionRows, partScopeParts, projections);

        // TODO: the assignment to `this.compilation.parts[replacePart.name]` might be the cause of replaceable bug reported by rluba
        // need to verify this
        this.compilation.parts[replacePart.name] = parts[replacePart.name] = CustomElementDefinition.create({
          name: replacePart.name,
          scopeParts: partScopeParts,
          template: replacePart.physicalNode,
          instructions: partInstructionRows,
          needsCompile: false,
        });
      }
    }
    return parts;
  }
<<<<<<< HEAD

  private compileProjections(symbol: CustomElementSymbol, projections: CustomElementDefinition[]): Record<string, CustomElementDefinition> | undefined {

    if ((symbol.flags & SymbolFlags.hasProjections) === 0) { return; }

    const parts: Record<string, CustomElementDefinition> = {};
    const $projections = symbol.projections;
    const len = $projections.length;

    for (let i = 0; i < len; ++i) {
      const projection = $projections[i];
      const name = projection.name;

      const instructions: ITargetedInstruction[][] = [];

      this.compileParentNode(projection.template!, instructions, [], projections);

      let definition = parts[name];
      if (definition === void 0) {
        // TODO right now the projections are getting nested. We need to flatten those
        projections.push(definition = CustomElementDefinition.create({ name, template: projection.template?.physicalNode, instructions, needsCompile: false }));
      } else {
        // consolidate the projections to same slot
        this.dom.appendChild((definition.template as HTMLElement), (projection.template?.physicalNode! as HTMLElement)); // TODO Provision for template
        (definition.instructions as ITargetedInstruction[][]).push(...instructions);
      }
      parts[name] = definition;
    }
    return parts;
  }

  private compileProjectionFallback(symbol: CustomElementSymbol, projections: CustomElementDefinition[]): CustomElementDefinition {
    const instructions: ITargetedInstruction[][] = [];
    this.compileChildNodes(symbol, instructions, [], projections);
    const template = this.dom.createTemplate() as HTMLTemplateElement;
    template.content.append(...toArray(symbol.physicalNode.childNodes));
    return CustomElementDefinition.create({ name: CustomElement.generateName(), template, instructions, needsCompile: false });
=======
}

function getTemplateName(localTemplate: HTMLTemplateElement, localTemplateNames: Set<string>): string {
  const name = localTemplate.getAttribute(localTemplateIdentifier);
  if (name === null || name === '') {
    throw new Error('The value of "as-custom-element" attribute cannot be empty for local template');
  }
  if (localTemplateNames.has(name)) {
    throw new Error(`Duplicate definition of the local template named ${name}`);
  } else {
    localTemplateNames.add(name);
  }
  return name;
}

function getBindingMode(bindable: Element): BindingMode {
  switch (bindable.getAttribute(LocalTemplateBindableAttributes.mode)) {
    case 'oneTime':
      return BindingMode.oneTime;
    case 'toView':
      return BindingMode.toView;
    case 'fromView':
      return BindingMode.fromView;
    case 'twoWay':
      return BindingMode.twoWay;
    case 'default':
    default:
      return BindingMode.default;
  }
}

function processLocalTemplates(
  template: HTMLElement,
  definition: CustomElementDefinition,
  context: IContainer,
  dom: IDOM,
  logger: ILogger,
) {
  let root: HTMLElement | DocumentFragment;

  if (template.nodeName === 'TEMPLATE') {
    if (template.hasAttribute(localTemplateIdentifier)) {
      throw new Error('The root cannot be a local template itself.');
    }
    root = (template as HTMLTemplateElement).content;
  } else {
    root = template;
  }
  const localTemplates = toArray(root.querySelectorAll('template[as-custom-element]')) as HTMLTemplateElement[];
  const numLocalTemplates = localTemplates.length;
  if (numLocalTemplates === 0) { return; }
  if (numLocalTemplates === root.childElementCount) {
    throw new Error('The custom element does not have any content other than local template(s).');
  }
  const localTemplateNames: Set<string> = new Set();

  for (const localTemplate of localTemplates) {
    if (localTemplate.parentNode !== root) {
      throw new Error('Local templates needs to be defined directly under root.');
    }
    const name = getTemplateName(localTemplate, localTemplateNames);

    const localTemplateType = class LocalTemplate { };
    const content = localTemplate.content;
    const bindableEls = toArray(content.querySelectorAll('bindable'));
    const bindableInstructions = Bindable.for(localTemplateType);
    const properties = new Set<string>();
    const attributes = new Set<string>();
    for (const bindableEl of bindableEls) {
      if (bindableEl.parentNode !== content) {
        throw new Error('Bindable properties of local templates needs to be defined directly under root.');
      }
      const property = bindableEl.getAttribute(LocalTemplateBindableAttributes.property);
      if (property === null) { throw new Error(`The attribute 'property' is missing in ${bindableEl.outerHTML}`); }
      const attribute = bindableEl.getAttribute(LocalTemplateBindableAttributes.attribute);
      if (attribute !== null
        && attributes.has(attribute)
        || properties.has(property)
      ) {
        throw new Error(`Bindable property and attribute needs to be unique; found property: ${property}, attribute: ${attribute}`);
      } else {
        if (attribute !== null) {
          attributes.add(attribute);
        }
        properties.add(property);
      }
      bindableInstructions.add({
        property,
        attribute: attribute ?? void 0,
        mode: getBindingMode(bindableEl),
      });
      const ignoredAttributes = bindableEl.getAttributeNames().filter((attrName) => !allowedLocalTemplateBindableAttributes.includes(attrName));
      if (ignoredAttributes.length > 0) {
        logger.warn(`The attribute(s) ${ignoredAttributes.join(', ')} will be ignored for ${bindableEl.outerHTML}. Only ${allowedLocalTemplateBindableAttributes.join(', ')} are processed.`);
      }

      content.removeChild(bindableEl);
    }

    const div = dom.createElement('div') as HTMLDivElement;
    div.appendChild(content);
    const localTemplateDefinition = CustomElement.define({ name, template: div.innerHTML }, localTemplateType);
    // the casting is needed here as the dependencies are typed as readonly array
    (definition.dependencies as Key[]).push(localTemplateDefinition);
    context.register(localTemplateDefinition);

    root.removeChild(localTemplate);
>>>>>>> 32e7163a
  }
}<|MERGE_RESOLUTION|>--- conflicted
+++ resolved
@@ -11,11 +11,8 @@
   Registration,
   mergeArrays,
   toArray,
-<<<<<<< HEAD
-=======
   Key,
   ILogger,
->>>>>>> 32e7163a
 } from '@aurelia/kernel';
 import {
   HydrateAttributeInstruction,
@@ -34,13 +31,9 @@
   SetPropertyInstruction,
   CustomElementDefinition,
   IDOM,
-<<<<<<< HEAD
-  CustomElement
-=======
   BindingMode,
   Bindable,
   CustomElement,
->>>>>>> 32e7163a
 } from '@aurelia/runtime';
 import {
   HTMLAttributeInstruction,
@@ -127,15 +120,11 @@
     @IAttributeParser private readonly attrParser: IAttributeParser,
     @IExpressionParser private readonly exprParser: IExpressionParser,
     @IAttrSyntaxTransformer private readonly attrSyntaxModifier: IAttrSyntaxTransformer,
-<<<<<<< HEAD
+    @ILogger logger: ILogger,
     @IDOM private readonly dom: IDOM,
-  ) {}
-=======
-    @ILogger logger: ILogger,
   ) {
     this.logger = logger.scopeTo('TemplateCompiler');
   }
->>>>>>> 32e7163a
 
   public static register(container: IContainer): IResolver<ITemplateCompiler> {
     return Registration.singleton(ITemplateCompiler, this).register(container);
@@ -461,7 +450,6 @@
     }
     return parts;
   }
-<<<<<<< HEAD
 
   private compileProjections(symbol: CustomElementSymbol, projections: CustomElementDefinition[]): Record<string, CustomElementDefinition> | undefined {
 
@@ -499,7 +487,7 @@
     const template = this.dom.createTemplate() as HTMLTemplateElement;
     template.content.append(...toArray(symbol.physicalNode.childNodes));
     return CustomElementDefinition.create({ name: CustomElement.generateName(), template, instructions, needsCompile: false });
-=======
+  }
 }
 
 function getTemplateName(localTemplate: HTMLTemplateElement, localTemplateNames: Set<string>): string {
@@ -607,6 +595,5 @@
     context.register(localTemplateDefinition);
 
     root.removeChild(localTemplate);
->>>>>>> 32e7163a
   }
 }