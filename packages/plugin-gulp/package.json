{
  "name": "@aurelia/plugin-gulp",
<<<<<<< HEAD
  "version": "0.7.0",
  "main": "dist/umd/index.js",
=======
  "version": "0.8.0",
  "main": "dist/esnext/index.js",
>>>>>>> b88710da
  "module": "dist/esnext/index.js",
  "types": "dist/index.d.ts",
  "typings": "dist/index.d.ts",
  "license": "MIT",
  "homepage": "https://aurelia.io",
  "repository": {
    "type": "git",
    "url": "https://github.com/aurelia/aurelia"
  },
  "bugs": {
    "url": "https://github.com/aurelia/aurelia/issues"
  },
  "keywords": [
    "aurelia",
    "plugin-gulp"
  ],
  "files": [
    "dist",
    "src",
    "README.md",
    "CHANGELOG.md",
    "LICENSE"
  ],
  "scripts": {
    "lint": "eslint --cache --ext .js,.ts src/",
    "build": "tsc -b",
    "dev": "tsc -b -w --preserveWatchOutput"
  },
  "publishConfig": {
    "access": "public"
  },
  "dependencies": {
    "@aurelia/kernel": "0.8.0",
    "@aurelia/metadata": "0.8.0",
    "@aurelia/platform": "0.8.0",
    "@aurelia/plugin-conventions": "0.8.0",
    "@aurelia/runtime": "0.8.0",
    "vinyl": "^2.2.0"
  },
  "devDependencies": {
    "@types/node": "^14.11.5",
    "@types/vinyl": "^2.0.4",
    "typescript": "^4.0.3"
  }
}<|MERGE_RESOLUTION|>--- conflicted
+++ resolved
@@ -1,12 +1,7 @@
 {
   "name": "@aurelia/plugin-gulp",
-<<<<<<< HEAD
-  "version": "0.7.0",
-  "main": "dist/umd/index.js",
-=======
   "version": "0.8.0",
   "main": "dist/esnext/index.js",
->>>>>>> b88710da
   "module": "dist/esnext/index.js",
   "types": "dist/index.d.ts",
   "typings": "dist/index.d.ts",
