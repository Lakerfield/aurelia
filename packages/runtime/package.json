--- conflicted
+++ resolved
@@ -1,12 +1,7 @@
 {
   "name": "@aurelia/runtime",
-<<<<<<< HEAD
-  "version": "2.1.0-dev.202107311402",
-  "main": "dist/cjs/index.js",
-=======
   "version": "2.0.0-alpha.15",
   "main": "dist/esm/index.js",
->>>>>>> 284d2e67
   "module": "dist/esm/index.js",
   "types": "dist/types/index.d.ts",
   "typings": "dist/types/index.d.ts",
@@ -45,15 +40,9 @@
     "access": "public"
   },
   "dependencies": {
-<<<<<<< HEAD
-    "@aurelia/kernel": "2.1.0-dev.202107311402",
-    "@aurelia/metadata": "2.1.0-dev.202107311402",
-    "@aurelia/platform": "2.1.0-dev.202107311402"
-=======
     "@aurelia/kernel": "2.0.0-alpha.15",
     "@aurelia/metadata": "2.0.0-alpha.15",
     "@aurelia/platform": "2.0.0-alpha.15"
->>>>>>> 284d2e67
   },
   "devDependencies": {
     "typescript": "^4.3.5"
