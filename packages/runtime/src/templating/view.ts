import { Constructable, ConstructableClass, DI, IContainer, IResolver, Registration, Metadata, Protocol } from '@aurelia/kernel';
import { INode } from '../dom';
import { LifecycleFlags } from '../flags';
import {
  ILifecycle,
  IViewFactory,
  ICustomElementViewModel,
  ISyntheticView,
  IDryCustomElementController,
  IContextualCustomElementController,
  ICompiledCustomElementController,
  ICustomElementController,
  ICustomAttributeController,
  IHydratedController,
  IHydratedParentController,
} from '../lifecycle';
import { Scope } from '../observation/binding-context';
import { CustomElement, PartialCustomElementDefinition, CustomElementDefinition } from '../resources/custom-element';
import { Controller } from './controller';
import { IRenderContext } from './render-context';
import { AuSlotContentType } from '../resources/custom-elements/au-slot';

export class ViewFactory<T extends INode = INode> implements IViewFactory<T> {
  public static maxCacheSize: number = 0xFFFF;

  public isCaching: boolean = false;

  private cache: ISyntheticView<T>[] = null!;
  private cacheSize: number = -1;

  public constructor(
    public name: string,
    public readonly context: IRenderContext<T>,
    private readonly lifecycle: ILifecycle,
    public readonly contentType: AuSlotContentType | undefined,
    public readonly projectionScope: Scope | null = null,
  ) {}

  public setCacheSize(size: number | '*', doNotOverrideIfAlreadySet: boolean): void {
    if (size) {
      if (size === '*') {
        size = ViewFactory.maxCacheSize;
      } else if (typeof size === 'string') {
        size = parseInt(size, 10);
      }

      if (this.cacheSize === -1 || !doNotOverrideIfAlreadySet) {
        this.cacheSize = size;
      }
    }

    if (this.cacheSize > 0) {
      this.cache = [];
    } else {
      this.cache = null!;
    }

    this.isCaching = this.cacheSize > 0;
  }

  public canReturnToCache(controller: ISyntheticView<T>): boolean {
    return this.cache != null && this.cache.length < this.cacheSize;
  }

  public tryReturnToCache(controller: ISyntheticView<T>): boolean {
    if (this.canReturnToCache(controller)) {
      this.cache.push(controller);
      return true;
    }

    return false;
  }

  public create(
    flags?: LifecycleFlags,
    parentController?: ISyntheticView<T> | ICustomElementController<T> | ICustomAttributeController<T> | undefined,
  ): ISyntheticView<T> {
    const cache = this.cache;
    let controller: ISyntheticView<T>;

    if (cache != null && cache.length > 0) {
      controller = cache.pop()!;
      return controller;
    }

<<<<<<< HEAD
    controller = Controller.forSyntheticView(this, this.lifecycle, this.context, flags, parentController);
=======
    controller = Controller.forSyntheticView(null, this.context, this, this.lifecycle, flags);
>>>>>>> 235df0cd
    return controller;
  }
}

const seenViews = new WeakSet();
function notYetSeen($view: PartialCustomElementDefinition): boolean {
  return !seenViews.has($view);
}
function toCustomElementDefinition($view: PartialCustomElementDefinition): CustomElementDefinition {
  seenViews.add($view);
  return CustomElementDefinition.create($view);
}

export const Views = {
  name: Protocol.resource.keyFor('views'),
  has(value: object): boolean {
    return typeof value === 'function' && (Metadata.hasOwn(Views.name, value) || '$views' in value);
  },
  get(value: object | Constructable): readonly CustomElementDefinition[] {
    if (typeof value === 'function' && '$views' in value) {
      // TODO: a `get` operation with side effects is not a good thing. Should refactor this to a proper resource kind.
      const $views = (value as { $views: PartialCustomElementDefinition[] }).$views;
      const definitions = $views.filter(notYetSeen).map(toCustomElementDefinition);
      for (const def of definitions) {
        Views.add(value, def);
      }
    }
    let views = Metadata.getOwn(Views.name, value) as CustomElementDefinition[] | undefined;
    if (views === void 0) {
      Metadata.define(Views.name, views = [], value);
    }
    return views;
  },
  add<T extends Constructable>(Type: T, partialDefinition: PartialCustomElementDefinition): readonly CustomElementDefinition[] {
    const definition = CustomElementDefinition.create(partialDefinition);
    let views = Metadata.getOwn(Views.name, Type) as CustomElementDefinition[] | undefined;
    if (views === void 0) {
      Metadata.define(Views.name, views = [definition], Type);
    } else {
      views.push(definition);
    }
    return views;
  },
};

export function view(v: PartialCustomElementDefinition) {
  return function<T extends Constructable> (target: T) {
    Views.add(target, v);
  };
}

export type ClassInstance<T> = T & {
  // eslint-disable-next-line @typescript-eslint/ban-types
  readonly constructor: Function;
};

export type ViewSelector = (object: ICustomElementViewModel, views: readonly PartialCustomElementDefinition[]) => string;
export type ComposableObjectComponentType<T extends ICustomElementViewModel>
  = ConstructableClass<{ viewModel: T } & ICustomElementViewModel>;

export const IViewLocator = DI.createInterface<IViewLocator>('IViewLocator').withDefault(x => x.singleton(ViewLocator));
export interface IViewLocator extends ViewLocator {}

export class ViewLocator {
  private readonly modelInstanceToBoundComponent: WeakMap<object, Record<string, ComposableObjectComponentType<ICustomElementViewModel>>> = new WeakMap();
  private readonly modelTypeToUnboundComponent: Map<object, Record<string, ComposableObjectComponentType<ICustomElementViewModel>>> = new Map();

  public getViewComponentForObject<T extends ClassInstance<ICustomElementViewModel>>(
    object: T | null | undefined,
    viewNameOrSelector?: string | ViewSelector
  ): ComposableObjectComponentType<T> | null {
    if (object) {
      const availableViews = Views.has(object.constructor) ? Views.get(object.constructor) : [];
      const resolvedViewName = typeof viewNameOrSelector === 'function'
        ? viewNameOrSelector(object, availableViews)
        : this.getViewName(availableViews, viewNameOrSelector);

      return this.getOrCreateBoundComponent<T>(
        object,
        availableViews,
        resolvedViewName
      );
    }

    return null;
  }

  private getOrCreateBoundComponent<T extends ClassInstance<ICustomElementViewModel>>(
    object: T,
    availableViews: readonly CustomElementDefinition[],
    resolvedViewName: string
  ): ComposableObjectComponentType<T> {
    let lookup = this.modelInstanceToBoundComponent.get(object);
    let BoundComponent: ComposableObjectComponentType<T> | undefined;

    if (lookup === void 0) {
      lookup = {};
      this.modelInstanceToBoundComponent.set(object, lookup);
    } else {
      BoundComponent = lookup[resolvedViewName] as ComposableObjectComponentType<T>;
    }

    if (BoundComponent === void 0) {
      const UnboundComponent = this.getOrCreateUnboundComponent<T>(
        object,
        availableViews,
        resolvedViewName
      );

      BoundComponent = CustomElement.define<INode, ComposableObjectComponentType<T>>(
        CustomElement.getDefinition(UnboundComponent),
        class extends UnboundComponent {
          public constructor() {
            super(object);
          }
        }
      );

      lookup[resolvedViewName] = BoundComponent;
    }

    return BoundComponent;
  }

  private getOrCreateUnboundComponent<T extends ClassInstance<ICustomElementViewModel>>(
    object: T,
    availableViews: readonly CustomElementDefinition[],
    resolvedViewName: string
  ): ComposableObjectComponentType<T> {
    let lookup = this.modelTypeToUnboundComponent.get(object.constructor);
    let UnboundComponent: ComposableObjectComponentType<T> | undefined;

    if (lookup === void 0) {
      lookup = {};
      this.modelTypeToUnboundComponent.set(object.constructor, lookup);
    } else {
      UnboundComponent = lookup[resolvedViewName] as ComposableObjectComponentType<T>;
    }

    if (UnboundComponent === void 0) {
      UnboundComponent = CustomElement.define<INode, ComposableObjectComponentType<T>>(
        this.getView(availableViews, resolvedViewName),
        class {
          public constructor(public viewModel: T) {}

          public create(
            controller: IDryCustomElementController<INode, T>,
            parentContainer: IContainer,
            definition: CustomElementDefinition,
          ): PartialCustomElementDefinition | void {
            const vm = this.viewModel;
            controller.scope = Scope.fromParent(
              controller.flags,
              controller.scope,
              vm,
            );

            if (vm.create !== void 0) {
              return vm.create(controller, parentContainer, definition);
            }
          }
        }
      );

      const proto = UnboundComponent.prototype;

      if ('beforeCompile' in object) {
        proto.beforeCompile = function beforeCompile(
          controller: IContextualCustomElementController,
        ): void {
          this.viewModel.beforeCompile!(controller as IContextualCustomElementController<INode, T>);
        };
      }
      if ('afterCompile' in object) {
        proto.afterCompile = function afterCompile(
          controller: ICompiledCustomElementController,
        ): void {
          this.viewModel.afterCompile!(controller as ICompiledCustomElementController<INode, T>);
        };
      }
      if ('afterCompileChildren' in object) {
        proto.afterCompileChildren = function afterCompileChildren(
          controller: ICustomElementController,
        ): void {
          this.viewModel.afterCompileChildren!(controller as ICustomElementController<INode, T>);
        };
      }

      if ('beforeBind' in object) {
        proto.beforeBind = function beforeBind(
          initiator: IHydratedController<T>,
          parent: IHydratedParentController<T> | null,
          flags: LifecycleFlags,
        ): void | Promise<void> {
          return this.viewModel.beforeBind!(initiator, parent, flags);
        };
      }
      if ('afterBind' in object) {
        proto.afterBind = function afterBind(
          initiator: IHydratedController<T>,
          parent: IHydratedParentController<T> | null,
          flags: LifecycleFlags,
        ): void | Promise<void> {
          return this.viewModel.afterBind!(initiator, parent, flags);
        };
      }
      if ('afterAttach' in object) {
        proto.afterAttach = function afterAttach(
          initiator: IHydratedController<T>,
          parent: IHydratedParentController<T> | null,
          flags: LifecycleFlags,
        ): void | Promise<void> {
          return this.viewModel.afterAttach!(initiator, parent, flags);
        };
      }
      if ('afterAttachChildren' in object) {
        proto.afterAttachChildren = function afterAttachChildren(
          initiator: IHydratedController<T>,
          flags: LifecycleFlags,
        ): void | Promise<void> {
          return this.viewModel.afterAttachChildren!(initiator, flags);
        };
      }

      if ('beforeDetach' in object) {
        proto.beforeDetach = function beforeDetach(
          initiator: IHydratedController<T>,
          parent: IHydratedParentController<T> | null,
          flags: LifecycleFlags,
        ): void | Promise<void> {
          return this.viewModel.beforeDetach!(initiator, parent, flags);
        };
      }
      if ('beforeUnbind' in object) {
        proto.beforeUnbind = function beforeUnbind(
          initiator: IHydratedController<T>,
          parent: IHydratedParentController<T> | null,
          flags: LifecycleFlags,
        ): void | Promise<void> {
          return this.viewModel.beforeUnbind!(initiator, parent, flags);
        };
      }
      if ('afterUnbind' in object) {
        proto.afterUnbind = function afterUnbind(
          initiator: IHydratedController<T>,
          parent: IHydratedParentController<T> | null,
          flags: LifecycleFlags,
        ): void | Promise<void> {
          return this.viewModel.afterUnbind!(initiator, parent, flags);
        };
      }
      if ('afterUnbindChildren' in object) {
        proto.afterUnbindChildren = function afterUnbindChildren(
          initiator: IHydratedController<T>,
          flags: LifecycleFlags,
        ): void | Promise<void> {
          return this.viewModel.afterUnbindChildren!(initiator, flags);
        };
      }

      if ('dispose' in object) {
        proto.dispose = function dispose(): void {
          this.viewModel.dispose!();
        };
      }

      lookup[resolvedViewName] = UnboundComponent;
    }

    return UnboundComponent;
  }

  private getViewName(views: readonly CustomElementDefinition[], requestedName?: string) {
    if (requestedName) {
      return requestedName;
    }

    if (views.length === 1) {
      return views[0].name;
    }

    return 'default-view';
  }

  private getView(views: readonly CustomElementDefinition[], name: string): CustomElementDefinition {
    const v = views.find(x => x.name === name);

    if (v === void 0) {
      throw new Error(`Could not find view: ${name}`);
    }

    return v;
  }
}<|MERGE_RESOLUTION|>--- conflicted
+++ resolved
@@ -83,11 +83,7 @@
       return controller;
     }
 
-<<<<<<< HEAD
-    controller = Controller.forSyntheticView(this, this.lifecycle, this.context, flags, parentController);
-=======
-    controller = Controller.forSyntheticView(null, this.context, this, this.lifecycle, flags);
->>>>>>> 235df0cd
+    controller = Controller.forSyntheticView(null, this.context, this, this.lifecycle, flags, parentController);
     return controller;
   }
 }
