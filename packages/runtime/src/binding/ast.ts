import { BindingBehavior, BindingBehaviorFactory, BindingBehaviorInstance } from '../binding-behavior.js';
import type {
  Collection,
  IBindingContext,
  IConnectable,
  IObservable,
  IOverrideContext,
  ISubscriber,
} from '../observation.js';
import type { IIndexable, IServiceLocator, ResourceDefinition } from '@aurelia/kernel';
import { ValueConverter, ValueConverterInstance } from '../value-converter.js';
/* eslint-disable eqeqeq */
/* eslint-disable @typescript-eslint/restrict-template-expressions */
import { emptyArray, isNumberOrBigInt, isStringOrDate } from '@aurelia/kernel';

import { BindingContext } from '../observation/binding-context.js';
import { IConnectableBinding } from './connectable.js';
import { ISignaler } from '../observation/signaler.js';
import { LifecycleFlags as LF } from '../observation.js';
import type { Scope } from '../observation/binding-context.js';

export const enum ExpressionKind {
  CallsFunction        = 0b000000000100_00000, // Calls a function (CallFunction, CallScope, CallMember, TaggedTemplate) -> needs a valid function object returning from its lefthandside's evaluate()
  HasAncestor          = 0b000000001000_00000, // Has an "ancestor" property, meaning the expression could climb up the context (only AccessThis, AccessScope and CallScope)
  IsPrimary            = 0b000000010000_00000, // Is a primary expression according to ES parsing rules
  IsLeftHandSide       = 0b000000100000_00000, // Is a left-hand side expression according to ES parsing rules, includes IsPrimary
  HasBind              = 0b000001000000_00000, // Has a bind() method (currently only BindingBehavior)
  HasUnbind            = 0b000010000000_00000, // Has an unbind() method (currentl only BindingBehavior and ValueConverter)
  IsAssignable         = 0b000100000000_00000, // Is an assignable expression according to ES parsing rules (only AccessScope, AccessMember, AccessKeyed ans Assign)
  IsLiteral            = 0b001000000000_00000, // Is literal expression (Primitive, Array, Object or Template)
  IsResource           = 0b010000000000_00000, // Is an Aurelia resource (ValueConverter or BindingBehavior)
  IsForDeclaration     = 0b100000000000_00000, // Is a For declaration (for..of, for..in -> currently only ForOfStatement)
  Type                 = 0b000000000000_11111, // Type mask to uniquely identify each AST class (concrete types start below)
  // ---------------------------------------------------------------------------------------------------------------------------
  AccessThis           = 0b000000111000_00001, //               HasAncestor
  AccessScope          = 0b000100111011_00010, // IsAssignable  HasAncestor
  ArrayLiteral         = 0b001000110001_00011, //
  ObjectLiteral        = 0b001000110001_00100, //
  PrimitiveLiteral     = 0b001000110000_00101, //
  Template             = 0b001000110001_00110, //
  Unary                = 0b000000000001_00111, //
  CallScope            = 0b000000101101_01000, //               HasAncestor  CallsFunction
  CallMember           = 0b000000100100_01001, //                            CallsFunction
  CallFunction         = 0b000000100100_01010, //                            CallsFunction
  AccessMember         = 0b000100100011_01011, // IsAssignable
  AccessKeyed          = 0b000100100011_01100, // IsAssignable
  TaggedTemplate       = 0b000000100101_01101, //                            CallsFunction
  Binary               = 0b000000000001_01110, //
  Conditional          = 0b000000000001_11111, //
  Assign               = 0b000100000000_10000, // IsAssignable
  ValueConverter       = 0b010010000001_10001, //
  BindingBehavior      = 0b010011000001_10010, //
  HtmlLiteral          = 0b000000000001_10011, //
  ArrayBindingPattern  = 0b100000000000_10100, //
  ObjectBindingPattern = 0b100000000000_10101, //
  BindingIdentifier    = 0b100000000000_10110, //
  ForOfStatement       = 0b000011000001_10111, //
  Interpolation        = 0b000000000000_11000  //
}

export type UnaryOperator = 'void' | 'typeof' | '!' | '-' | '+';

export type BinaryOperator = '&&' | '||' | '==' | '===' | '!=' | '!==' | 'instanceof' | 'in' | '+' | '-' | '*' | '/' | '%' | '<' | '>' | '<=' | '>=';

export type IsPrimary = AccessThisExpression | AccessScopeExpression | ArrayLiteralExpression | ObjectLiteralExpression | PrimitiveLiteralExpression | TemplateExpression;
export type IsLiteral = ArrayLiteralExpression | ObjectLiteralExpression | PrimitiveLiteralExpression | TemplateExpression;
export type IsLeftHandSide = IsPrimary | CallFunctionExpression | CallMemberExpression | CallScopeExpression | AccessMemberExpression | AccessKeyedExpression | TaggedTemplateExpression;
export type IsUnary = IsLeftHandSide | UnaryExpression;
export type IsBinary = IsUnary | BinaryExpression;
export type IsConditional = IsBinary | ConditionalExpression;
export type IsAssign = IsConditional | AssignExpression;
export type IsValueConverter = IsAssign | ValueConverterExpression;
export type IsBindingBehavior = IsValueConverter | BindingBehaviorExpression;
export type IsAssignable = AccessScopeExpression | AccessKeyedExpression | AccessMemberExpression | AssignExpression;
export type IsExpression = IsBindingBehavior | Interpolation;
export type BindingIdentifierOrPattern = BindingIdentifier | ArrayBindingPattern | ObjectBindingPattern;
export type IsExpressionOrStatement = IsExpression | ForOfStatement | BindingIdentifierOrPattern | HtmlLiteralExpression;
export type AnyBindingExpression = Interpolation | ForOfStatement | IsBindingBehavior;

export interface IExpressionHydrator {
  hydrate(jsonExpr: any): any;
}
export interface IVisitor<T = unknown> {
  visitAccessKeyed(expr: AccessKeyedExpression): T;
  visitAccessMember(expr: AccessMemberExpression): T;
  visitAccessScope(expr: AccessScopeExpression): T;
  visitAccessThis(expr: AccessThisExpression): T;
  visitArrayBindingPattern(expr: ArrayBindingPattern): T;
  visitArrayLiteral(expr: ArrayLiteralExpression): T;
  visitAssign(expr: AssignExpression): T;
  visitBinary(expr: BinaryExpression): T;
  visitBindingBehavior(expr: BindingBehaviorExpression): T;
  visitBindingIdentifier(expr: BindingIdentifier): T;
  visitCallFunction(expr: CallFunctionExpression): T;
  visitCallMember(expr: CallMemberExpression): T;
  visitCallScope(expr: CallScopeExpression): T;
  visitConditional(expr: ConditionalExpression): T;
  visitForOfStatement(expr: ForOfStatement): T;
  visitHtmlLiteral(expr: HtmlLiteralExpression): T;
  visitInterpolation(expr: Interpolation): T;
  visitObjectBindingPattern(expr: ObjectBindingPattern): T;
  visitObjectLiteral(expr: ObjectLiteralExpression): T;
  visitPrimitiveLiteral(expr: PrimitiveLiteralExpression): T;
  visitTaggedTemplate(expr: TaggedTemplateExpression): T;
  visitTemplate(expr: TemplateExpression): T;
  visitUnary(expr: UnaryExpression): T;
  visitValueConverter(expr: ValueConverterExpression): T;
}

export class Unparser implements IVisitor<void> {
  public text: string = '';

  public static unparse(expr: IsExpressionOrStatement): string {
    const visitor = new Unparser();
    expr.accept(visitor);
    return visitor.text;
  }

  public visitAccessMember(expr: AccessMemberExpression): void {
    expr.object.accept(this);
    this.text += `.${expr.name}`;
  }

  public visitAccessKeyed(expr: AccessKeyedExpression): void {
    expr.object.accept(this);
    this.text += '[';
    expr.key.accept(this);
    this.text += ']';
  }

  public visitAccessThis(expr: AccessThisExpression): void {
    if (expr.ancestor === 0) {
      this.text += '$this';
      return;
    }
    this.text += '$parent';
    let i = expr.ancestor - 1;
    while (i--) {
      this.text += '.$parent';
    }
  }

  public visitAccessScope(expr: AccessScopeExpression): void {
    let i = expr.ancestor;
    while (i--) {
      this.text += '$parent.';
    }
    this.text += expr.name;
  }

  public visitArrayLiteral(expr: ArrayLiteralExpression): void {
    const elements = expr.elements;
    this.text += '[';
    for (let i = 0, length = elements.length; i < length; ++i) {
      if (i !== 0) {
        this.text += ',';
      }
      elements[i].accept(this);
    }
    this.text += ']';
  }

  public visitObjectLiteral(expr: ObjectLiteralExpression): void {
    const keys = expr.keys;
    const values = expr.values;
    this.text += '{';
    for (let i = 0, length = keys.length; i < length; ++i) {
      if (i !== 0) {
        this.text += ',';
      }
      this.text += `'${keys[i]}':`;
      values[i].accept(this);
    }
    this.text += '}';
  }

  public visitPrimitiveLiteral(expr: PrimitiveLiteralExpression): void {
    this.text += '(';
    if (typeof expr.value === 'string') {
      const escaped = expr.value.replace(/'/g, '\\\'');
      this.text += `'${escaped}'`;
    } else {
      this.text += `${expr.value}`;
    }
    this.text += ')';
  }

  public visitCallFunction(expr: CallFunctionExpression): void {
    this.text += '(';
    expr.func.accept(this);
    this.writeArgs(expr.args);
    this.text += ')';
  }

  public visitCallMember(expr: CallMemberExpression): void {
    this.text += '(';
    expr.object.accept(this);
    this.text += `.${expr.name}`;
    this.writeArgs(expr.args);
    this.text += ')';
  }

  public visitCallScope(expr: CallScopeExpression): void {
    this.text += '(';
    let i = expr.ancestor;
    while (i--) {
      this.text += '$parent.';
    }
    this.text += expr.name;
    this.writeArgs(expr.args);
    this.text += ')';
  }

  public visitTemplate(expr: TemplateExpression): void {
    const { cooked, expressions } = expr;
    const length = expressions.length;
    this.text += '`';
    this.text += cooked[0];
    for (let i = 0; i < length; i++) {
      expressions[i].accept(this);
      this.text += cooked[i + 1];
    }
    this.text += '`';
  }

  public visitTaggedTemplate(expr: TaggedTemplateExpression): void {
    const { cooked, expressions } = expr;
    const length = expressions.length;
    expr.func.accept(this);
    this.text += '`';
    this.text += cooked[0];
    for (let i = 0; i < length; i++) {
      expressions[i].accept(this);
      this.text += cooked[i + 1];
    }
    this.text += '`';
  }

  public visitUnary(expr: UnaryExpression): void {
    this.text += `(${expr.operation}`;
    if (expr.operation.charCodeAt(0) >= /* a */97) {
      this.text += ' ';
    }
    expr.expression.accept(this);
    this.text += ')';
  }

  public visitBinary(expr: BinaryExpression): void {
    this.text += '(';
    expr.left.accept(this);
    if (expr.operation.charCodeAt(0) === /* i */105) {
      this.text += ` ${expr.operation} `;
    } else {
      this.text += expr.operation;
    }
    expr.right.accept(this);
    this.text += ')';
  }

  public visitConditional(expr: ConditionalExpression): void {
    this.text += '(';
    expr.condition.accept(this);
    this.text += '?';
    expr.yes.accept(this);
    this.text += ':';
    expr.no.accept(this);
    this.text += ')';
  }

  public visitAssign(expr: AssignExpression): void {
    this.text += '(';
    expr.target.accept(this);
    this.text += '=';
    expr.value.accept(this);
    this.text += ')';
  }

  public visitValueConverter(expr: ValueConverterExpression): void {
    const args = expr.args;
    expr.expression.accept(this);
    this.text += `|${expr.name}`;
    for (let i = 0, length = args.length; i < length; ++i) {
      this.text += ':';
      args[i].accept(this);
    }
  }

  public visitBindingBehavior(expr: BindingBehaviorExpression): void {
    const args = expr.args;
    expr.expression.accept(this);
    this.text += `&${expr.name}`;
    for (let i = 0, length = args.length; i < length; ++i) {
      this.text += ':';
      args[i].accept(this);
    }
  }

  public visitArrayBindingPattern(expr: ArrayBindingPattern): void {
    const elements = expr.elements;
    this.text += '[';
    for (let i = 0, length = elements.length; i < length; ++i) {
      if (i !== 0) {
        this.text += ',';
      }
      elements[i].accept(this);
    }
    this.text += ']';
  }

  public visitObjectBindingPattern(expr: ObjectBindingPattern): void {
    const keys = expr.keys;
    const values = expr.values;
    this.text += '{';
    for (let i = 0, length = keys.length; i < length; ++i) {
      if (i !== 0) {
        this.text += ',';
      }
      this.text += `'${keys[i]}':`;
      values[i].accept(this);
    }
    this.text += '}';
  }

  public visitBindingIdentifier(expr: BindingIdentifier): void {
    this.text += expr.name;
  }

  public visitHtmlLiteral(expr: HtmlLiteralExpression): void { throw new Error('visitHtmlLiteral'); }

  public visitForOfStatement(expr: ForOfStatement): void {
    expr.declaration.accept(this);
    this.text += ' of ';
    expr.iterable.accept(this);
  }

  public visitInterpolation(expr: Interpolation): void {
    const { parts, expressions } = expr;
    const length = expressions.length;
    this.text += '${';
    this.text += parts[0];
    for (let i = 0; i < length; i++) {
      expressions[i].accept(this);
      this.text += parts[i + 1];
    }
    this.text += '}';
  }

  private writeArgs(args: readonly IsBindingBehavior[]): void {
    this.text += '(';
    for (let i = 0, length = args.length; i < length; ++i) {
      if (i !== 0) {
        this.text += ',';
      }
      args[i].accept(this);
    }
    this.text += ')';
  }
}

// export interface IAstEvaluator {
//   readonly scope: Scope;
//   create<T>(kind: ExpressionKind.ValueConverter, name: string): ValueConverterInstance<T>;
//   create<T>(kind: ExpressionKind.BindingBehavior, name: string): BindingBehaviorInstance<T>;
// }

type BindingWithBehavior = IConnectableBinding & { [key: string]: BindingBehaviorInstance | undefined };

export class CustomExpression {
  public constructor(
    public readonly value: string,
  ) {}

  public evaluate(_f: LF, _s: Scope, _l: IServiceLocator, _c: IConnectable | null): string {
    return this.value;
  }
}

/** @internal - only exists to workaround circular reference caused by emitted metadata */
export interface IBindingBehaviorExpression extends BindingBehaviorExpression {}
export class BindingBehaviorExpression {
  public get $kind(): ExpressionKind.BindingBehavior { return ExpressionKind.BindingBehavior; }
  public get hasBind(): true { return true; }
  public get hasUnbind(): true { return true; }
  public readonly behaviorKey: string;

  public constructor(
    public readonly expression: IsBindingBehavior,
    public readonly name: string,
    public readonly args: readonly IsAssign[],
  ) {
    this.behaviorKey = BindingBehavior.keyFrom(name);
  }

  public evaluate(f: LF, s: Scope, l: IServiceLocator, c: IConnectable | null): unknown {
    return this.expression.evaluate(f, s, l, c);
  }

  public assign(f: LF, s: Scope, l: IServiceLocator, val: unknown): unknown {
    return this.expression.assign(f, s, l, val);
  }

  public bind(f: LF, s: Scope, b: IConnectableBinding): void {
    if (this.expression.hasBind) {
      this.expression.bind(f, s, b);
    }
    const behavior = b.locator.get<BindingBehaviorInstance>(this.behaviorKey);
    if (behavior == null) {
      if (__DEV__)
        throw new Error(`BindingBehavior named '${this.name}' could not be found. Did you forget to register it as a dependency?`);
      else
        throw new Error(`AUR0101:${this.name}`);
    }
    if (!(behavior instanceof BindingBehaviorFactory)) {
      if ((b as BindingWithBehavior)[this.behaviorKey] === void 0) {
        (b as BindingWithBehavior)[this.behaviorKey] = behavior;
        (behavior.bind.call as (...args: unknown[]) => void)(behavior, f, s, b, ...this.args.map(a => a.evaluate(f, s, b.locator, null)));
      } else {
        if (__DEV__)
          throw new Error(`BindingBehavior named '${this.name}' already applied.`);
        else
          throw new Error(`AUR0102:${this.name}`);
      }
    }
  }

  public unbind(f: LF, s: Scope, b: IConnectableBinding): void {
    const key = this.behaviorKey;
    const $b = b as BindingWithBehavior;
    if ($b[key] !== void 0) {
      if (typeof $b[key]!.unbind === 'function') {
        $b[key]!.unbind(f, s, b);
      }
      $b[key] = void 0;
    }
    if (this.expression.hasUnbind) {
      this.expression.unbind(f, s, b);
    }
  }

  public accept<T>(visitor: IVisitor<T>): T {
    return visitor.visitBindingBehavior(this);
  }

  public toString(): string {
    return Unparser.unparse(this);
  }
}

export class ValueConverterExpression {
  public get $kind(): ExpressionKind.ValueConverter { return ExpressionKind.ValueConverter; }
  public readonly converterKey: string;
  public get hasBind(): false { return false; }
  public get hasUnbind(): true { return true; }

  public constructor(
    public readonly expression: IsValueConverter,
    public readonly name: string,
    public readonly args: readonly IsAssign[],
  ) {
    this.converterKey = ValueConverter.keyFrom(name);
  }

  public evaluate(f: LF, s: Scope, l: IServiceLocator, c: IConnectable | null): unknown {
    const vc = l.get<ValueConverterExpression & ValueConverterInstance & { signals?: string[] }>(this.converterKey);
    if (vc == null) {
      if (__DEV__)
        throw new Error(`ValueConverter named '${this.name}' could not be found. Did you forget to register it as a dependency?`);
      else
        throw new Error(`AUR0103:${this.name}`);
    }
    // note: the cast is expected. To connect, it just needs to be a IConnectable
    // though to work with signal, it needs to have `handleChange`
    // so having `handleChange` as a guard in the connectable as a safe measure is needed
    // to make sure signaler works
    if (c !== null && ('handleChange' in (c  as unknown as ISubscriber))) {
      const signals = vc.signals;
      if (signals != null) {
        const signaler = l.get(ISignaler);
        for (let i = 0, ii = signals.length; i < ii; ++i) {
          signaler.addSignalListener(signals[i], c as unknown as ISubscriber);
        }
      }
    }
    if ('toView' in vc) {
      return vc.toView(this.expression.evaluate(f, s, l, c), ...this.args.map(a => a.evaluate(f, s, l, c)));
    }
    return this.expression.evaluate(f, s, l, c);
  }

  public assign(f: LF, s: Scope, l: IServiceLocator, val: unknown): unknown {
    const vc = l.get<ValueConverterExpression & ValueConverterInstance>(this.converterKey);
    if (vc == null) {
      if (__DEV__)
        throw new Error(`ValueConverter named '${this.name}' could not be found. Did you forget to register it as a dependency?`);
      else
        throw new Error(`AUR0104:${this.name}`);
    }
    if ('fromView' in vc) {
      val = vc.fromView!(val, ...this.args.map(a => a.evaluate(f, s, l, null)));
    }
    return this.expression.assign(f, s, l, val);
  }

  public unbind(_f: LF, _s: Scope, b: IConnectableBinding): void {
    const vc = b.locator.get(this.converterKey) as { signals?: string[] };
    if (vc.signals === void 0) {
      return;
    }
    const signaler = b.locator.get(ISignaler);
    for (let i = 0; i < vc.signals.length; ++i) {
      // the cast is correct, as the value converter expression would only add
      // a IConnectable that also implements `ISubscriber` interface to the signaler
      signaler.removeSignalListener(vc.signals[i], b as unknown as ISubscriber);
    }
  }

  public accept<T>(visitor: IVisitor<T>): T {
    return visitor.visitValueConverter(this);
  }

  public toString(): string {
    return Unparser.unparse(this);
  }
}

export class AssignExpression {
  public get $kind(): ExpressionKind.Assign { return ExpressionKind.Assign; }
  public get hasBind(): false { return false; }
  public get hasUnbind(): false { return false; }

  public constructor(
    public readonly target: IsAssignable,
    public readonly value: IsAssign,
  ) {}

  public evaluate(f: LF, s: Scope, l: IServiceLocator, c: IConnectable | null): unknown {
    return this.target.assign(f, s, l, this.value.evaluate(f, s, l, c));
  }

  public assign(f: LF, s: Scope, l: IServiceLocator, val: unknown): unknown {
    this.value.assign(f, s, l, val);
    return this.target.assign(f, s, l, val);
  }

  public accept<T>(visitor: IVisitor<T>): T {
    return visitor.visitAssign(this);
  }

  public toString(): string {
    return Unparser.unparse(this);
  }
}

export class ConditionalExpression {
  public get $kind(): ExpressionKind.Conditional { return ExpressionKind.Conditional; }
  public get hasBind(): false { return false; }
  public get hasUnbind(): false { return false; }

  public constructor(
    public readonly condition: IsBinary,
    public readonly yes: IsAssign,
    public readonly no: IsAssign,
  ) {}

  public evaluate(f: LF, s: Scope, l: IServiceLocator, c: IConnectable | null): unknown {
    return this.condition.evaluate(f, s, l, c) ? this.yes.evaluate(f, s, l, c) : this.no.evaluate(f, s, l, c);
  }

  public assign(_f: LF, _s: Scope, _l: IServiceLocator, _obj: unknown): unknown {
    return void 0;
  }

  public accept<T>(visitor: IVisitor<T>): T {
    return visitor.visitConditional(this);
  }

  public toString(): string {
    return Unparser.unparse(this);
  }
}

export class AccessThisExpression {
  public static readonly $this: AccessThisExpression = new AccessThisExpression(0);
  public static readonly $parent: AccessThisExpression = new AccessThisExpression(1);
  public get $kind(): ExpressionKind.AccessThis { return ExpressionKind.AccessThis; }
  public get hasBind(): false { return false; }
  public get hasUnbind(): false { return false; }

  public constructor(
    public readonly ancestor: number = 0,
  ) {}

  public evaluate(_f: LF, s: Scope, _l: IServiceLocator, _c: IConnectable | null): IBindingContext | undefined {
    let oc: IOverrideContext | null = s.overrideContext;
    let currentScope: Scope | null = s;
    let i = this.ancestor;
    while (i-- && oc) {
      currentScope = currentScope!.parentScope;
      oc = currentScope?.overrideContext ?? null;
    }
    return i < 1 && oc ? oc.bindingContext : void 0;
  }

  public assign(_f: LF, _s: Scope, _l: IServiceLocator, _obj: unknown): unknown {
    return void 0;
  }

  public accept<T>(visitor: IVisitor<T>): T {
    return visitor.visitAccessThis(this);
  }

  public toString(): string {
    return Unparser.unparse(this);
  }
}

export class AccessScopeExpression {
  public get $kind(): ExpressionKind.AccessScope { return ExpressionKind.AccessScope; }
  public get hasBind(): false { return false; }
  public get hasUnbind(): false { return false; }

  public constructor(
    public readonly name: string,
    public readonly ancestor: number = 0,
  ) {}

  public evaluate(f: LF, s: Scope, _l: IServiceLocator, c: IConnectable | null): IBindingContext | IOverrideContext {
    const obj = BindingContext.get(s, this.name, this.ancestor, f) as IBindingContext;
    if (c !== null) {
      c.observe(obj, this.name);
    }
    const evaluatedValue = obj[this.name] as ReturnType<AccessScopeExpression['evaluate']>;
    if (evaluatedValue == null && this.name === '$host') {
      if (__DEV__)
        throw new Error('Unable to find $host context. Did you forget [au-slot] attribute?');
      else
        throw new Error('AUR0105');
    }
    if (f & LF.isStrictBindingStrategy) {
      return evaluatedValue;
    }
    return evaluatedValue == null ? '' as unknown as ReturnType<AccessScopeExpression['evaluate']> : evaluatedValue;
  }

  public assign(f: LF, s: Scope, _l: IServiceLocator, val: unknown): unknown {
    if (this.name === '$host') {
      if (__DEV__)
        throw new Error('Invalid assignment. $host is a reserved keyword.');
      else
        throw new Error('AUR0106');
    }
    const obj = BindingContext.get(s, this.name, this.ancestor, f) as IObservable;
    if (obj instanceof Object) {
      if (obj.$observers?.[this.name] !== void 0) {
        obj.$observers[this.name].setValue(val, f);
        return val;
      } else {
        return obj[this.name] = val;
      }
    }
    return void 0;
  }

  public accept<T>(visitor: IVisitor<T>): T {
    return visitor.visitAccessScope(this);
  }

  public toString(): string {
    return Unparser.unparse(this);
  }
}

export class AccessMemberExpression {
  public get $kind(): ExpressionKind.AccessMember { return ExpressionKind.AccessMember; }
  public get hasBind(): false { return false; }
  public get hasUnbind(): false { return false; }

  public constructor(
    public readonly object: IsLeftHandSide,
    public readonly name: string,
  ) {}

  public evaluate(f: LF, s: Scope, l: IServiceLocator, c: IConnectable | null): unknown {
    const instance = this.object.evaluate(f, s, l, (f & LF.observeLeafPropertiesOnly) > 0 ? null : c) as IIndexable;
    if (f & LF.isStrictBindingStrategy) {
      if (instance == null) {
        return instance;
      }
      if (c !== null) {
        c.observe(instance, this.name);
      }
      return instance[this.name];
    }
    if (c !== null && instance instanceof Object) {
      c.observe(instance, this.name);
    }
    return instance ? instance[this.name] : '';
  }

  public assign(f: LF, s: Scope, l: IServiceLocator, val: unknown): unknown {
    const obj = this.object.evaluate(f, s, l, null) as IObservable;
    if (obj instanceof Object) {
      if (obj.$observers !== void 0 && obj.$observers[this.name] !== void 0) {
        obj.$observers[this.name].setValue(val, f);
      } else {
        obj[this.name] = val;
      }
    } else {
      this.object.assign(f, s, l, { [this.name]: val });
    }
    return val;
  }

  public accept<T>(visitor: IVisitor<T>): T {
    return visitor.visitAccessMember(this);
  }

  public toString(): string {
    return Unparser.unparse(this);
  }
}

export class AccessKeyedExpression {
  public get $kind(): ExpressionKind.AccessKeyed { return ExpressionKind.AccessKeyed; }
  public get hasBind(): false { return false; }
  public get hasUnbind(): false { return false; }

  public constructor(
    public readonly object: IsLeftHandSide,
    public readonly key: IsAssign,
  ) {}

  public evaluate(f: LF, s: Scope, l: IServiceLocator, c: IConnectable | null): unknown {
    const instance = this.object.evaluate(f, s, l, (f & LF.observeLeafPropertiesOnly) > 0 ? null : c) as IIndexable;
    if (instance instanceof Object) {
      const key = this.key.evaluate(f, s, l, (f & LF.observeLeafPropertiesOnly) > 0 ? null : c) as string;
      if (c !== null) {
        c.observe(instance, key);
      }
      return instance[key];
    }
    return void 0;
  }

  public assign(f: LF, s: Scope, l: IServiceLocator, val: unknown): unknown {
    const instance = this.object.evaluate(f, s, l, null) as IIndexable;
    const key = this.key.evaluate(f, s, l, null) as string;
    return instance[key] = val;
  }

  public accept<T>(visitor: IVisitor<T>): T {
    return visitor.visitAccessKeyed(this);
  }

  public toString(): string {
    return Unparser.unparse(this);
  }
}

export class CallScopeExpression {
  public get $kind(): ExpressionKind.CallScope { return ExpressionKind.CallScope; }
  public get hasBind(): false { return false; }
  public get hasUnbind(): false { return false; }

  public constructor(
    public readonly name: string,
    public readonly args: readonly IsAssign[],
    public readonly ancestor: number = 0,
  ) {}

  public evaluate(f: LF, s: Scope, l: IServiceLocator, c: IConnectable | null): unknown {
    const args = this.args.map(a => a.evaluate(f, s, l, c));
    const context = BindingContext.get(s, this.name, this.ancestor, f)!;
    // ideally, should observe property represents by this.name as well
    // because it could be changed
    // todo: did it ever surprise anyone?
    const func = getFunction(f, context, this.name);
    if (func) {
      return func.apply(context, args as unknown[]);
    }
    return void 0;
  }

  public assign(_f: LF, _s: Scope, _l: IServiceLocator, _obj: unknown): unknown {
    return void 0;
  }

  public accept<T>(visitor: IVisitor<T>): T {
    return visitor.visitCallScope(this);
  }

  public toString(): string {
    return Unparser.unparse(this);
  }
}

export class CallMemberExpression {
  public get $kind(): ExpressionKind.CallMember { return ExpressionKind.CallMember; }
  public get hasBind(): false { return false; }
  public get hasUnbind(): false { return false; }

  public constructor(
    public readonly object: IsLeftHandSide,
    public readonly name: string,
    public readonly args: readonly IsAssign[],
  ) {}

  public evaluate(f: LF, s: Scope, l: IServiceLocator, c: IConnectable | null): unknown {
    const instance = this.object.evaluate(f, s, l, (f & LF.observeLeafPropertiesOnly) > 0 ? null : c) as IIndexable;

    const args = this.args.map(a => a.evaluate(f, s, l, c));
    const func = getFunction(f, instance, this.name);
    if (func) {
      return func.apply(instance, args as unknown[]);
    }
    return void 0;
  }

  public assign(_f: LF, _s: Scope, _l: IServiceLocator, _obj: unknown): unknown {
    return void 0;
  }

  public accept<T>(visitor: IVisitor<T>): T {
    return visitor.visitCallMember(this);
  }

  public toString(): string {
    return Unparser.unparse(this);
  }
}

export class CallFunctionExpression {
  public get $kind(): ExpressionKind.CallFunction { return ExpressionKind.CallFunction; }
  public get hasBind(): false { return false; }
  public get hasUnbind(): false { return false; }

  public constructor(
    public readonly func: IsLeftHandSide,
    public readonly args: readonly IsAssign[],
  ) {}

  public evaluate(f: LF, s: Scope, l: IServiceLocator, c: IConnectable | null): unknown {
    const func = this.func.evaluate(f, s, l, c);
    if (typeof func === 'function') {
      return func(...this.args.map(a => a.evaluate(f, s, l, c)));
    }
    if (!(f & LF.mustEvaluate) && (func == null)) {
      return void 0;
    }
    if (__DEV__)
      throw new Error(`Expression is not a function.`);
    else
      throw new Error('AUR0107');
  }

  public assign(_f: LF, _s: Scope, _l: IServiceLocator, _obj: unknown): unknown {
    return void 0;
  }

  public accept<T>(visitor: IVisitor<T>): T {
    return visitor.visitCallFunction(this);
  }

  public toString(): string {
    return Unparser.unparse(this);
  }
}

export class BinaryExpression {
  public get $kind(): ExpressionKind.Binary { return ExpressionKind.Binary; }
  public get hasBind(): false { return false; }
  public get hasUnbind(): false { return false; }

  public constructor(
    public readonly operation: BinaryOperator,
    public readonly left: IsBinary,
    public readonly right: IsBinary,
  ) {}

  public evaluate(f: LF, s: Scope, l: IServiceLocator, c: IConnectable | null): unknown {
    switch (this.operation) {
      case '&&':
        // eslint-disable-next-line @typescript-eslint/strict-boolean-expressions
        return this.left.evaluate(f, s, l, c) && this.right.evaluate(f, s, l, c);
      case '||':
        // eslint-disable-next-line @typescript-eslint/strict-boolean-expressions
        return this.left.evaluate(f, s, l, c) || this.right.evaluate(f, s, l, c);
      case '==':
        return this.left.evaluate(f, s, l, c) == this.right.evaluate(f, s, l, c);
      case '===':
        return this.left.evaluate(f, s, l, c) === this.right.evaluate(f, s, l, c);
      case '!=':
        return this.left.evaluate(f, s, l, c) != this.right.evaluate(f, s, l, c);
      case '!==':
        return this.left.evaluate(f, s, l, c) !== this.right.evaluate(f, s, l, c);
      case 'instanceof': {
        const right = this.right.evaluate(f, s, l, c);
        if (typeof right === 'function') {
          return this.left.evaluate(f, s, l, c) instanceof right;
        }
        return false;
      }
      case 'in': {
        const right = this.right.evaluate(f, s, l, c);
        if (right instanceof Object) {
          return this.left.evaluate(f, s, l, c) as string in right;
        }
        return false;
      }
      // note: autoConvertAdd (and the null check) is removed because the default spec behavior is already largely similar
      // and where it isn't, you kind of want it to behave like the spec anyway (e.g. return NaN when adding a number to undefined)
      // this makes bugs in user code easier to track down for end users
      // also, skipping these checks and leaving it to the runtime is a nice little perf boost and simplifies our code
      case '+': {
        const left: any = this.left.evaluate(f, s, l, c);
        const right: any = this.right.evaluate(f, s, l, c);

        if ((f & LF.isStrictBindingStrategy) > 0) {
          return (left as number) + (right as number);
        }

        // eslint-disable-next-line @typescript-eslint/strict-boolean-expressions
        if (!left || !right) {
          if (isNumberOrBigInt(left) || isNumberOrBigInt(right)) {
            return (left as number || 0) + (right as number || 0);
          }
          if (isStringOrDate(left) || isStringOrDate(right)) {
            return (left as string || '') + (right as string || '');
          }
        }
        return (left as number) + (right as number);
      }
      case '-':
        return (this.left.evaluate(f, s, l, c) as number) - (this.right.evaluate(f, s, l, c) as number);
      case '*':
        return (this.left.evaluate(f, s, l, c) as number) * (this.right.evaluate(f, s, l, c) as number);
      case '/':
        return (this.left.evaluate(f, s, l, c) as number) / (this.right.evaluate(f, s, l, c) as number);
      case '%':
        return (this.left.evaluate(f, s, l, c) as number) % (this.right.evaluate(f, s, l, c) as number);
      case '<':
        return (this.left.evaluate(f, s, l, c) as number) < (this.right.evaluate(f, s, l, c) as number);
      case '>':
        return (this.left.evaluate(f, s, l, c) as number) > (this.right.evaluate(f, s, l, c) as number);
      case '<=':
        return (this.left.evaluate(f, s, l, c) as number) <= (this.right.evaluate(f, s, l, c) as number);
      case '>=':
        return (this.left.evaluate(f, s, l, c) as number) >= (this.right.evaluate(f, s, l, c) as number);
      default:
        if (__DEV__)
          throw new Error(`Unknown binary operator: '${this.operation}'`);
        else
          throw new Error(`AUR0108:${this.operation}`);
    }
  }

  public assign(_f: LF, _s: Scope, _l: IServiceLocator, _obj: unknown): unknown {
    return void 0;
  }

  public accept<T>(visitor: IVisitor<T>): T {
    return visitor.visitBinary(this);
  }

  public toString(): string {
    return Unparser.unparse(this);
  }
}

export class UnaryExpression {
  public get $kind(): ExpressionKind.Unary { return ExpressionKind.Unary; }
  public get hasBind(): false { return false; }
  public get hasUnbind(): false { return false; }

  public constructor(
    public readonly operation: UnaryOperator,
    public readonly expression: IsLeftHandSide,
  ) {}

  public evaluate(f: LF, s: Scope, l: IServiceLocator, c: IConnectable | null): unknown {
    switch (this.operation) {
      case 'void':
        return void this.expression.evaluate(f, s, l, c);
      case 'typeof':
        return typeof this.expression.evaluate(f | LF.isStrictBindingStrategy, s, l, c);
      case '!':
        return !(this.expression.evaluate(f, s, l, c) as boolean);
      case '-':
        return -(this.expression.evaluate(f, s, l, c) as number);
      case '+':
        return +(this.expression.evaluate(f, s, l, c) as number);
      default:
        if (__DEV__)
          throw new Error(`Unknown unary operator: '${this.operation}'`);
        else
          throw new Error(`AUR0109:${this.operation}`);
    }
  }

  public assign(_f: LF, _s: Scope, _l: IServiceLocator, _obj: unknown): unknown {
    return void 0;
  }

  public accept<T>(visitor: IVisitor<T>): T {
    return visitor.visitUnary(this);
  }

  public toString(): string {
    return Unparser.unparse(this);
  }
}
export class PrimitiveLiteralExpression<TValue extends null | undefined | number | boolean | string = null | undefined | number | boolean | string> {
  public static readonly $undefined: PrimitiveLiteralExpression<undefined> = new PrimitiveLiteralExpression<undefined>(void 0);
  public static readonly $null: PrimitiveLiteralExpression<null> = new PrimitiveLiteralExpression<null>(null);
  public static readonly $true: PrimitiveLiteralExpression<true> = new PrimitiveLiteralExpression<true>(true);
  public static readonly $false: PrimitiveLiteralExpression<false> = new PrimitiveLiteralExpression<false>(false);
  public static readonly $empty: PrimitiveLiteralExpression<string> = new PrimitiveLiteralExpression<''>('');
  public get $kind(): ExpressionKind.PrimitiveLiteral { return ExpressionKind.PrimitiveLiteral; }
  public get hasBind(): false { return false; }
  public get hasUnbind(): false { return false; }

  public constructor(
    public readonly value: TValue,
  ) {}

  public evaluate(_f: LF, _s: Scope, _l: IServiceLocator, _c: IConnectable | null): TValue {
    return this.value;
  }

  public assign(_f: LF, _s: Scope, _l: IServiceLocator, _obj: unknown): unknown {
    return void 0;
  }

  public accept<T>(visitor: IVisitor<T>): T {
    return visitor.visitPrimitiveLiteral(this);
  }

  public toString(): string {
    return Unparser.unparse(this);
  }
}

export class HtmlLiteralExpression {
  public get $kind(): ExpressionKind.HtmlLiteral { return ExpressionKind.HtmlLiteral; }
  public get hasBind(): false { return false; }
  public get hasUnbind(): false { return false; }

  public constructor(
    public readonly parts: readonly HtmlLiteralExpression[],
  ) {}

  public evaluate(f: LF, s: Scope, l: IServiceLocator, c: IConnectable | null): string {
    let result = '';
    for (let i = 0; i < this.parts.length; ++i) {
      const v = this.parts[i].evaluate(f, s, l, c);
      if (v == null) {
        continue;
      }
      result += v;
    }
    return result;
  }

  public assign(_f: LF, _s: Scope, _l: IServiceLocator, _obj: unknown, _projection?: ResourceDefinition): unknown {
    return void 0;
  }

  public accept<T>(visitor: IVisitor<T>): T {
    return visitor.visitHtmlLiteral(this);
  }

  public toString(): string {
    return Unparser.unparse(this);
  }
}

export class ArrayLiteralExpression {
  public static readonly $empty: ArrayLiteralExpression = new ArrayLiteralExpression(emptyArray);
  public get $kind(): ExpressionKind.ArrayLiteral { return ExpressionKind.ArrayLiteral; }
  public get hasBind(): false { return false; }
  public get hasUnbind(): false { return false; }

  public constructor(
    public readonly elements: readonly IsAssign[],
  ) {}

  public evaluate(f: LF, s: Scope, l: IServiceLocator, c: IConnectable | null): readonly unknown[] {
    return this.elements.map(e => e.evaluate(f, s, l, c));
  }

  public assign(_f: LF, _s: Scope, _l: IServiceLocator, _obj: unknown): unknown {
    return void 0;
  }

  public accept<T>(visitor: IVisitor<T>): T {
    return visitor.visitArrayLiteral(this);
  }

  public toString(): string {
    return Unparser.unparse(this);
  }
}

export class ObjectLiteralExpression {
  public static readonly $empty: ObjectLiteralExpression = new ObjectLiteralExpression(emptyArray, emptyArray);
  public get $kind(): ExpressionKind.ObjectLiteral { return ExpressionKind.ObjectLiteral; }
  public get hasBind(): false { return false; }
  public get hasUnbind(): false { return false; }

  public constructor(
    public readonly keys: readonly (number | string)[],
    public readonly values: readonly IsAssign[],
  ) {}

  public evaluate(f: LF, s: Scope, l: IServiceLocator, c: IConnectable | null): Record<string, unknown> {
    const instance: Record<string, unknown> = {};
    for (let i = 0; i < this.keys.length; ++i) {
      instance[this.keys[i]] = this.values[i].evaluate(f, s, l, c);
    }
    return instance;
  }

  public assign(_f: LF, _s: Scope, _l: IServiceLocator, _obj: unknown): unknown {
    return void 0;
  }

  public accept<T>(visitor: IVisitor<T>): T {
    return visitor.visitObjectLiteral(this);
  }

  public toString(): string {
    return Unparser.unparse(this);
  }
}

export class TemplateExpression {
  public static readonly $empty: TemplateExpression = new TemplateExpression(['']);
  public get $kind(): ExpressionKind.Template { return ExpressionKind.Template; }
  public get hasBind(): false { return false; }
  public get hasUnbind(): false { return false; }

  public constructor(
    public readonly cooked: readonly string[],
    public readonly expressions: readonly IsAssign[] = emptyArray,
  ) {}

  public evaluate(f: LF, s: Scope, l: IServiceLocator, c: IConnectable | null): string {
    let result = this.cooked[0];
    for (let i = 0; i < this.expressions.length; ++i) {
      result += String(this.expressions[i].evaluate(f, s, l, c));
      result += this.cooked[i + 1];
    }
    return result;
  }

  public assign(_f: LF, _s: Scope, _l: IServiceLocator, _obj: unknown): unknown {
    return void 0;
  }

  public accept<T>(visitor: IVisitor<T>): T {
    return visitor.visitTemplate(this);
  }

  public toString(): string {
    return Unparser.unparse(this);
  }
}

export class TaggedTemplateExpression {
  public get $kind(): ExpressionKind.TaggedTemplate { return ExpressionKind.TaggedTemplate; }
  public get hasBind(): false { return false; }
  public get hasUnbind(): false { return false; }

  public constructor(
    public readonly cooked: readonly string[] & { raw?: readonly string[] },
    raw: readonly string[],
    public readonly func: IsLeftHandSide,
    public readonly expressions: readonly IsAssign[] = emptyArray,
  ) {
    cooked.raw = raw;
  }

  public evaluate(f: LF, s: Scope, l: IServiceLocator, c: IConnectable | null): string {
    const results = this.expressions.map(e => e.evaluate(f, s, l, c));
    const func = this.func.evaluate(f, s, l, c);
    if (typeof func !== 'function') {
      if (__DEV__)
        throw new Error(`Left-hand side of tagged template expression is not a function.`);
      else
        throw new Error(`AUR0110`);
    }
    return func(this.cooked, ...results);
  }

  public assign(_f: LF, _s: Scope, _l: IServiceLocator, _obj: unknown): unknown {
    return void 0;
  }

  public accept<T>(visitor: IVisitor<T>): T {
    return visitor.visitTaggedTemplate(this);
  }

  public toString(): string {
    return Unparser.unparse(this);
  }
}

export class ArrayBindingPattern {
  public get $kind(): ExpressionKind.ArrayBindingPattern { return ExpressionKind.ArrayBindingPattern; }
  public get hasBind(): false { return false; }
  public get hasUnbind(): false { return false; }

  // We'll either have elements, or keys+values, but never all 3
  public constructor(
    public readonly elements: readonly IsAssign[],
  ) {}

  public evaluate(_f: LF, _s: Scope, _l: IServiceLocator, _c: IConnectable | null): unknown {
    // TODO: this should come after batch
    // as a destructuring expression like [x, y] = value
    //
    // should only trigger change only once:
    // batch(() => {
    //   object.x = value[0]
    //   object.y = value[1]
    // })
    //
    // instead of twice:
    // object.x = value[0]
    // object.y = value[1]
    return void 0;
  }

  public assign(_f: LF, _s: Scope, _l: IServiceLocator, _obj: unknown): unknown {
    // TODO
    return void 0;
  }

  public accept<T>(visitor: IVisitor<T>): T {
    return visitor.visitArrayBindingPattern(this);
  }

  public toString(): string {
    return Unparser.unparse(this);
  }
}

export class ObjectBindingPattern {
  public get $kind(): ExpressionKind.ObjectBindingPattern { return ExpressionKind.ObjectBindingPattern; }
  public get hasBind(): false { return false; }
  public get hasUnbind(): false { return false; }

  // We'll either have elements, or keys+values, but never all 3
  public constructor(
    public readonly keys: readonly (string | number)[],
    public readonly values: readonly IsAssign[],
  ) {}

  public evaluate(_f: LF, _s: Scope, _l: IServiceLocator, _c: IConnectable | null): unknown {
    // TODO
    // similar to array binding ast, this should only come after batch
    // for a single notification per destructing,
    // regardless number of property assignments on the scope binding context
    return void 0;
  }

  public assign(_f: LF, _s: Scope, _l: IServiceLocator, _obj: unknown): unknown {
    // TODO
    return void 0;
  }

  public accept<T>(visitor: IVisitor<T>): T {
    return visitor.visitObjectBindingPattern(this);
  }

  public toString(): string {
    return Unparser.unparse(this);
  }
}

export class BindingIdentifier {
  public get $kind(): ExpressionKind.BindingIdentifier { return ExpressionKind.BindingIdentifier; }
  public get hasBind(): false { return false; }
  public get hasUnbind(): false { return false; }

  public constructor(
    public readonly name: string,
  ) {}

  public evaluate(_f: LF, _s: Scope, _l: IServiceLocator | null, _c: IConnectable | null): string {
    return this.name;
  }

  public accept<T>(visitor: IVisitor<T>): T {
    return visitor.visitBindingIdentifier(this);
  }

  public toString(): string {
    return Unparser.unparse(this);
  }
}

const toStringTag = Object.prototype.toString as {
  call(obj: unknown): keyof '[object Array]' | '[object Map]' | '[object Set]' | '[object Number]' | '[object Null]' | '[object Undefined]';
};

// https://tc39.github.io/ecma262/#sec-iteration-statements
// https://tc39.github.io/ecma262/#sec-for-in-and-for-of-statements
export class ForOfStatement {
  public get $kind(): ExpressionKind.ForOfStatement { return ExpressionKind.ForOfStatement; }
  public get hasBind(): false { return false; }
  public get hasUnbind(): false { return false; }

  public constructor(
    public readonly declaration: BindingIdentifierOrPattern,
    public readonly iterable: IsBindingBehavior,
  ) {}

  public evaluate(f: LF, s: Scope, l: IServiceLocator, c: IConnectable | null): unknown {
    return this.iterable.evaluate(f, s, l, c);
  }

  public assign(_f: LF, _s: Scope, _l: IServiceLocator, _obj: unknown): unknown {
    return void 0;
  }

  public count(_f: LF, result: Collection | number | null | undefined): number {
    switch (toStringTag.call(result) as string) {
      case '[object Array]': return (result as unknown[]).length;
      case '[object Map]': return (result as Map<unknown, unknown>).size;
      case '[object Set]': return (result as Set<unknown>).size;
      case '[object Number]': return result as number;
      case '[object Null]': return 0;
      case '[object Undefined]': return 0;
<<<<<<< HEAD
      default: throw new Error(`Cannot count ${String(toStringTag.call(result))}`);
=======
      // todo: remove this count method
      default: throw new Error(`Cannot count ${toStringTag.call(result) as string}`);
>>>>>>> 996069e6
    }
  }

  // deepscan-disable-next-line
  public iterate(f: LF, result: Collection | number | null | undefined, func: (arr: Collection, index: number, item: unknown) => void): void {
    switch (toStringTag.call(result) as string) {
      case '[object Array]': return $array(result as unknown[], func);
      case '[object Map]': return $map(result as Map<unknown, unknown>, func);
      case '[object Set]': return $set(result as Set<unknown>, func);
      case '[object Number]': return $number(result as number, func);
      case '[object Null]': return;
      case '[object Undefined]': return;
<<<<<<< HEAD
      default: throw new Error(`Cannot iterate over ${String(toStringTag.call(result))}`);
=======
      // todo: remove this count method
      default: throw new Error(`Cannot iterate over ${toStringTag.call(result) as string}`);
>>>>>>> 996069e6
    }
  }

  public bind(f: LF, s: Scope, b: IConnectableBinding): void {
    if (this.iterable.hasBind) {
      this.iterable.bind(f, s, b);
    }
  }

  public unbind(f: LF, s: Scope, b: IConnectableBinding): void {
    if (this.iterable.hasUnbind) {
      this.iterable.unbind(f, s, b);
    }
  }

  public accept<T>(visitor: IVisitor<T>): T {
    return visitor.visitForOfStatement(this);
  }

  public toString(): string {
    return Unparser.unparse(this);
  }
}

/*
* Note: this implementation is far simpler than the one in vCurrent and might be missing important stuff (not sure yet)
* so while this implementation is identical to Template and we could reuse that one, we don't want to lock outselves in to potentially the wrong abstraction
* but this class might be a candidate for removal if it turns out it does provide all we need
*/
export class Interpolation {
  public get $kind(): ExpressionKind.Interpolation { return ExpressionKind.Interpolation; }
  public readonly isMulti: boolean;
  public readonly firstExpression: IsBindingBehavior;
  public get hasBind(): false { return false; }
  public get hasUnbind(): false { return false; }

  public constructor(
    public readonly parts: readonly string[],
    public readonly expressions: readonly IsBindingBehavior[] = emptyArray,
  ) {
    this.isMulti = expressions.length > 1;
    this.firstExpression = expressions[0];
  }

  public evaluate(f: LF, s: Scope, l: IServiceLocator, c: IConnectable | null): string {
    if (this.isMulti) {
      let result = this.parts[0];
      for (let i = 0; i < this.expressions.length; ++i) {
        result += String(this.expressions[i].evaluate(f, s, l, c));
        result += this.parts[i + 1];
      }
      return result;
    } else {
      return `${this.parts[0]}${this.firstExpression.evaluate(f, s, l, c)}${this.parts[1]}`;
    }
  }

  public assign(_f: LF, _s: Scope, _l: IServiceLocator, _obj: unknown): unknown {
    return void 0;
  }

  public accept<T>(visitor: IVisitor<T>): T {
    return visitor.visitInterpolation(this);
  }

  public toString(): string {
    return Unparser.unparse(this);
  }
}

function getFunction(f: LF, obj: object, name: string): ((...args: unknown[]) => unknown) | null {
  const func = obj == null ? null : (obj as IIndexable)[name];
  if (typeof func === 'function') {
    return func as (...args: unknown[]) => unknown;
  }
  if (!(f & LF.mustEvaluate) && func == null) {
    return null;
  }
  if (__DEV__)
    throw new Error(`Expected '${name}' to be a function`);
  else
    throw new Error(`AUR0111:${name}`);
}

function $array(result: unknown[], func: (arr: Collection, index: number, item: unknown) => void): void {
  for (let i = 0, ii = result.length; i < ii; ++i) {
    func(result, i, result[i]);
  }
}

function $map(result: Map<unknown, unknown>, func: (arr: Collection, index: number, item: unknown) => void): void {
  const arr = Array(result.size);
  let i = -1;
  for (const entry of result.entries()) {
    arr[++i] = entry;
  }
  $array(arr, func);
}

function $set(result: Set<unknown>, func: (arr: Collection, index: number, item: unknown) => void): void {
  const arr = Array(result.size);
  let i = -1;
  for (const key of result.keys()) {
    arr[++i] = key;
  }
  $array(arr, func);
}

function $number(result: number, func: (arr: Collection, index: number, item: unknown) => void): void {
  const arr = Array(result);
  for (let i = 0; i < result; ++i) {
    arr[i] = i;
  }
  $array(arr, func);
}<|MERGE_RESOLUTION|>--- conflicted
+++ resolved
@@ -1332,12 +1332,8 @@
       case '[object Number]': return result as number;
       case '[object Null]': return 0;
       case '[object Undefined]': return 0;
-<<<<<<< HEAD
-      default: throw new Error(`Cannot count ${String(toStringTag.call(result))}`);
-=======
       // todo: remove this count method
       default: throw new Error(`Cannot count ${toStringTag.call(result) as string}`);
->>>>>>> 996069e6
     }
   }
 
@@ -1350,12 +1346,8 @@
       case '[object Number]': return $number(result as number, func);
       case '[object Null]': return;
       case '[object Undefined]': return;
-<<<<<<< HEAD
-      default: throw new Error(`Cannot iterate over ${String(toStringTag.call(result))}`);
-=======
       // todo: remove this count method
       default: throw new Error(`Cannot iterate over ${toStringTag.call(result) as string}`);
->>>>>>> 996069e6
     }
   }
 
