--- conflicted
+++ resolved
@@ -67,11 +67,7 @@
       this.sourceExpression.bind(flags, scope, this.interceptor);
     }
 
-<<<<<<< HEAD
-    this.targetObserver.setValue(($args: object) => this.callSource($args as object), flags);
-=======
     this.targetObserver.setValue(($args: object) => this.interceptor.callSource($args), flags);
->>>>>>> 9bff97c5
 
     // add isBound flag and remove isBinding flag
     this.$state |= State.isBound;
