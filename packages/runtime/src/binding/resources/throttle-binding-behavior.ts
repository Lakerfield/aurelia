--- conflicted
+++ resolved
@@ -44,11 +44,7 @@
 
 @bindingBehavior('throttle')
 export class ThrottleBindingBehavior {
-<<<<<<< HEAD
-  public bind(flags: LifecycleFlags, scope: IScope, binding: ThrottleableBinding, delay = 200) {
-=======
-  public bind(flags: BindingFlags, scope: IScope, binding: ThrottleableBinding, delay: number = 200): void {
->>>>>>> ca6d56c2
+  public bind(flags: LifecycleFlags, scope: IScope, binding: ThrottleableBinding, delay: number = 200): void {
     let methodToThrottle: string;
 
     if (binding instanceof Binding) {
@@ -78,11 +74,7 @@
     };
   }
 
-<<<<<<< HEAD
-  public unbind(flags: LifecycleFlags, scope: IScope, binding: ThrottleableBinding) {
-=======
-  public unbind(flags: BindingFlags, scope: IScope, binding: ThrottleableBinding): void {
->>>>>>> ca6d56c2
+  public unbind(flags: LifecycleFlags, scope: IScope, binding: ThrottleableBinding): void {
     // restore the state of the binding.
     const methodToRestore = binding.throttledMethod.originalName;
     binding[methodToRestore] = binding.throttledMethod;
