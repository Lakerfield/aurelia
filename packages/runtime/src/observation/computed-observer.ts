/* eslint-disable eqeqeq, compat/compat */
import {
  Constructable,
  IIndexable,
  emptyArray,
  isArrayIndex,
  IServiceLocator
} from '@aurelia/kernel';
import {
  IBindingContext,
  IBindingTargetObserver,
  ICollectionSubscribable,
  ILifecycle,
  IObservable,
  ISubscribable,
  ISubscriber,
  Collection,
  ICollectionObserver,
  CollectionKind,
  LifecycleFlags,
<<<<<<< HEAD
  ISubscriberCollection,
  ICollectionSubscriber,
} from '../observation';
import { IDirtyChecker } from './dirty-checker';
import { IObserverLocator } from './observer-locator';
import { subscriberCollection, collectionSubscriberCollection } from './subscriber-collection';
import { IWatcher, enterWatcher, exitWatcher } from './watcher-switcher';
import { connectable, IConnectableBinding } from '../binding/connectable';
import { IWatcherCallback } from './watch';
import { ExpressionKind, IsBindingBehavior } from '../binding/ast';
import { getProxyOrSelf, getRawOrSelf } from './proxy-observation';
import { Scope } from './binding-context';
import { defineHiddenProp, ensureProto } from '../utilities-objects';
=======
} from '../observation.js';
import { IDirtyChecker } from './dirty-checker.js';
import { IObserverLocator } from './observer-locator.js';
import { subscriberCollection, collectionSubscriberCollection } from './subscriber-collection.js';
import { IWatcher, enterWatcher, exitWatcher } from './watcher-switcher.js';
import { connectable, IConnectableBinding } from '../binding/connectable.js';
import { IWatcherCallback } from './watch.js';
import { ExpressionKind, IsBindingBehavior } from '../binding/ast.js';
import { getProxyOrSelf, getRawOrSelf } from './proxy-observation.js';
import { Scope } from './binding-context.js';
>>>>>>> 36e1cdfa

export interface ComputedOverrides {
  // Indicates that a getter doesn't need to re-calculate its dependencies after the first observation.
  static?: boolean;

  // Indicates that the getter of a getter/setter pair can change its value based on side-effects outside the setter.
  volatile?: boolean;
}

export type ComputedLookup = { computed?: Record<string, ComputedOverrides> };

export function computed(config: ComputedOverrides): PropertyDecorator {
  return function (target: Constructable & ComputedLookup, key: string): void {
    /**
     * The 'computed' property defined on prototype needs to be non-enumerable to prevent getting this in loops,
     * iterating over object properties, such as for..in.
     *
     * The 'value' of the property should not have any prototype. Otherwise if by mistake the target passed
     * here is `Object`, then we are in soup. Because then every instance of `Object` will have the `computed`
     * property, including the `value` (in the descriptor of the property), when assigned `{}`. This might
     * lead to infinite recursion for the cases as mentioned above.
     */
    if (target.computed == null) {
      Reflect.defineProperty(target, 'computed', {
        writable: true,
        configurable: true,
        enumerable: false,
        value: Object.create(null)
      });
    }
    // eslint-disable-next-line @typescript-eslint/no-unnecessary-type-assertion
    target.computed![key] = config;
  } as PropertyDecorator;
}

const computedOverrideDefaults: ComputedOverrides = { static: false, volatile: false };

/* @internal */
export function createComputedObserver(
  flags: LifecycleFlags,
  observerLocator: IObserverLocator,
  dirtyChecker: IDirtyChecker,
  lifecycle: ILifecycle,
  instance: IObservable,
  propertyName: string,
  descriptor: PropertyDescriptor): IBindingTargetObserver {

  if (descriptor.configurable === false) {
    return dirtyChecker.createProperty(instance, propertyName);
  }

  if (descriptor.get != null) {
    const { constructor: { prototype: { computed: givenOverrides } } }: IObservable & { constructor: { prototype: ComputedLookup } } = instance;
    // eslint-disable-next-line @typescript-eslint/strict-boolean-expressions, @typescript-eslint/no-unnecessary-type-assertion
    const overrides: ComputedOverrides = givenOverrides && givenOverrides![propertyName] || computedOverrideDefaults;

    if (descriptor.set != null) {
      if (overrides.volatile) {
        return new GetterObserver(flags, overrides, instance, propertyName, descriptor, observerLocator);
      }
      return new CustomSetterObserver(instance, propertyName, descriptor);
    }
    return new GetterObserver(flags, overrides, instance, propertyName, descriptor, observerLocator);
  }
  throw new Error(`You cannot observe a setter only property: '${propertyName}'`);
}

export interface CustomSetterObserver extends IBindingTargetObserver { }

// Used when the getter is dependent solely on changes that happen within the setter.
@subscriberCollection()
export class CustomSetterObserver implements CustomSetterObserver {
  public currentValue: unknown = void 0;
  public oldValue: unknown = void 0;

  private observing: boolean = false;

  public constructor(
    public readonly obj: IObservable & IIndexable,
    public readonly propertyKey: string,
    private readonly descriptor: PropertyDescriptor,
  ) { }

  public setValue(newValue: unknown): void {
    // eslint-disable-next-line @typescript-eslint/no-non-null-assertion, @typescript-eslint/no-unnecessary-type-assertion
    this.descriptor.set!.call(this.obj, newValue); // Non-null is implied because descriptors without setters won't end up here
    if (this.currentValue !== newValue) {
      this.oldValue = this.currentValue;
      this.currentValue = newValue;
      this.callSubscribers(newValue, this.oldValue, LifecycleFlags.updateTarget);
    }
  }

  public subscribe(subscriber: ISubscriber): void {
    if (!this.observing) {
      this.convertProperty();
    }
    this.addSubscriber(subscriber);
  }

  public unsubscribe(subscriber: ISubscriber): void {
    this.removeSubscriber(subscriber);
  }

  public convertProperty(): void {
    this.observing = true;
    this.currentValue = this.obj[this.propertyKey];

    const set = (newValue: unknown): void => { this.setValue(newValue); };
    Reflect.defineProperty(this.obj, this.propertyKey, { set, get: this.descriptor.get });
  }
}

export interface GetterObserver extends IBindingTargetObserver { }

// Used when there is no setter, and the getter is dependent on other properties of the object;
// Used when there is a setter but the value of the getter can change based on properties set outside of the setter.
@subscriberCollection()
export class GetterObserver implements GetterObserver {
  public currentValue: unknown = void 0;
  public oldValue: unknown = void 0;

  private readonly proxy: ProxyHandler<object>;
  private readonly propertyDeps: ISubscribable[] = [];
  private readonly collectionDeps: ICollectionSubscribable[] = [];
  private subscriberCount: number = 0;
  private isCollecting: boolean = false;

  public constructor(
    flags: LifecycleFlags,
    private readonly overrides: ComputedOverrides,
    public readonly obj: IObservable,
    public readonly propertyKey: string,
    private readonly descriptor: PropertyDescriptor,
    observerLocator: IObserverLocator,
  ) {
    this.proxy = new Proxy(obj, createGetterTraps(flags, observerLocator, this));

    const get = (): unknown => this.getValue();
    Reflect.defineProperty(obj, propertyKey, { get, set: descriptor.set });
  }

  public addPropertyDep(subscribable: ISubscribable): void {
    if (!this.propertyDeps.includes(subscribable)) {
      this.propertyDeps.push(subscribable);
    }
  }

  public addCollectionDep(subscribable: ICollectionSubscribable): void {
    if (!this.collectionDeps.includes(subscribable)) {
      this.collectionDeps.push(subscribable);
    }
  }

  public getValue(): unknown {
    if (this.subscriberCount > 0 || this.isCollecting) {
      // eslint-disable-next-line @typescript-eslint/no-non-null-assertion
      this.currentValue = Reflect.apply(this.descriptor.get!, this.proxy, emptyArray); // Non-null is implied because descriptors without getters won't end up here
    } else {
      // eslint-disable-next-line @typescript-eslint/no-non-null-assertion
      this.currentValue = Reflect.apply(this.descriptor.get!, this.obj, emptyArray); // Non-null is implied because descriptors without getters won't end up here
    }
    return this.currentValue;
  }

  public subscribe(subscriber: ISubscriber): void {
    this.addSubscriber(subscriber);
    if (++this.subscriberCount === 1) {
      this.getValueAndCollectDependencies(true);
    }
  }

  public unsubscribe(subscriber: ISubscriber): void {
    this.removeSubscriber(subscriber);
    if (--this.subscriberCount === 0) {
      this.unsubscribeAllDependencies();
    }
  }

  public handleChange(): void {
    const oldValue = this.currentValue;
    const newValue = this.getValueAndCollectDependencies(false);
    if (oldValue !== newValue) {
      this.callSubscribers(newValue, oldValue, LifecycleFlags.updateTarget);
    }
  }

  public handleCollectionChange(): void {
    const oldValue = this.currentValue;
    const newValue = this.getValueAndCollectDependencies(false);
    if (oldValue !== newValue) {
      this.callSubscribers(newValue, oldValue, LifecycleFlags.updateTarget);
    }
  }

  public getValueAndCollectDependencies(requireCollect: boolean): unknown {
    const dynamicDependencies = !this.overrides.static || requireCollect;

    if (dynamicDependencies) {
      this.unsubscribeAllDependencies();
      this.isCollecting = true;
    }

    this.currentValue = this.getValue();

    if (dynamicDependencies) {
      this.propertyDeps.forEach(x => { x.subscribe(this); });
      this.collectionDeps.forEach(x => { x.subscribeToCollection(this); });
      this.isCollecting = false;
    }

    return this.currentValue;
  }

  public doNotCollect(target: IObservable | IBindingContext, key: PropertyKey, receiver?: unknown): boolean {
    return !this.isCollecting
      || key === '$observers'
      || key === '$synthetic'
      || key === 'constructor';
  }

  private unsubscribeAllDependencies(): void {
    this.propertyDeps.forEach(x => { x.unsubscribe(this); });
    this.propertyDeps.length = 0;
    this.collectionDeps.forEach(x => { x.unsubscribeFromCollection(this); });
    this.collectionDeps.length = 0;
  }
}

const toStringTag = Object.prototype.toString;

/**
 * _@param observer The owning observer of current evaluation, will subscribe to all observers created via proxy
 */
function createGetterTraps(flags: LifecycleFlags, observerLocator: IObserverLocator, observer: GetterObserver): ProxyHandler<object> {
  return {
    get: function (target: IObservable | IBindingContext, key: PropertyKey, receiver?: unknown): unknown {
      if (observer.doNotCollect(target, key, receiver)) {
        return Reflect.get(target, key, receiver);
      }

      // The length and iterator properties need to be invoked on the original object
      // (for Map and Set at least) or they will throw.
      switch (toStringTag.call(target)) {
        case '[object Array]':
          if (key === 'length' || isArrayIndex(key)) {
            observer.addCollectionDep(observerLocator.getArrayObserver(flags, target as unknown[]));
            return proxyOrValue(flags, target, key, observerLocator, observer);
          }
          break;
        case '[object Map]':
          if (key === 'size') {
            observer.addCollectionDep(observerLocator.getMapObserver(flags, target as Map<unknown, unknown>));
            return Reflect.get(target, key, target);
          }
          break;
        case '[object Set]':
          if (key === 'size') {
            observer.addCollectionDep(observerLocator.getSetObserver(flags, target as Set<unknown>));
            return Reflect.get(target, key, target);
          }
          break;
      }
      observer.addPropertyDep(observerLocator.getObserver(flags, target, key as string) as IBindingTargetObserver);

      return proxyOrValue(flags, target, key, observerLocator, observer);
    }
  };
}

/**
 * _@param observer The owning observer of current evaluation, will subscribe to all observers created via proxy
 */
function proxyOrValue(flags: LifecycleFlags, target: object, key: PropertyKey, observerLocator: IObserverLocator, observer: GetterObserver): ProxyHandler<object> {
  const value = Reflect.get(target, key, target);
  if (typeof value !== 'object' || typeof value === 'function' || value === null) {
    return value;
  }
  return new Proxy(value, createGetterTraps(flags, observerLocator, observer));
}

interface IWatcherImpl extends IWatcher, IConnectableBinding, ISubscriber, ICollectionSubscriber {
  id: number;
  observers: Map<ICollectionObserver<CollectionKind>, number>;
  readonly useProxy: boolean;
  unobserveCollection(all?: boolean): void;
}

function watcherImpl(): ClassDecorator;
function watcherImpl(klass?: Constructable<IWatcher>): void;
function watcherImpl(klass?: Constructable<IWatcher>): ClassDecorator | void {
  return klass == null ? watcherImplDecorator as ClassDecorator : watcherImplDecorator(klass);
}

function watcherImplDecorator(klass: Constructable<IWatcher>) {
  const proto = klass.prototype as IWatcher;
  connectable()(klass);
  subscriberCollection()(klass);
  collectionSubscriberCollection()(klass);

  ensureProto(proto, 'observe', observe);
  ensureProto(proto, 'observeCollection', observeCollection);
  ensureProto(proto, 'observeLength', observeLength);

  defineHiddenProp(proto as IWatcherImpl, 'unobserveCollection', unobserveCollection);
}

function observe(this: IWatcherImpl, obj: object, key: PropertyKey): void {
  const observer = this.observerLocator.getObserver(LifecycleFlags.none, obj, key as string) as IBindingTargetObserver;
  this.addObserver(observer);
}

function observeCollection(this: IWatcherImpl, collection: Collection): void {
  const obs = getCollectionObserver(this.observerLocator, collection);
  this.observers.set(obs, this.version);
  obs.subscribeToCollection(this);
}

function observeLength(this: IWatcherImpl, collection: Collection): void {
  getCollectionObserver(this.observerLocator, collection).getLengthObserver().subscribe(this);
}

function unobserveCollection(this: IWatcherImpl, all?: boolean): void {
  const version = this.version;
  const observers = this.observers;
  observers.forEach((v, o) => {
    if (all || v !== version) {
      o.unsubscribeFromCollection(this);
      observers.delete(o);
    }
  });
}

function getCollectionObserver(observerLocator: IObserverLocator, collection: Collection): ICollectionObserver<CollectionKind> {
  let observer: ICollectionObserver<CollectionKind>;
  if (collection instanceof Array) {
    observer = observerLocator.getArrayObserver(LifecycleFlags.none, collection);
  } else if (collection instanceof Set) {
    observer = observerLocator.getSetObserver(LifecycleFlags.none, collection);
  } else if (collection instanceof Map) {
    observer = observerLocator.getMapObserver(LifecycleFlags.none, collection);
  } else {
    throw new Error('Unrecognised collection type.');
  }
  return observer;
}

export interface ComputedObserver extends IWatcherImpl, IConnectableBinding, ISubscriberCollection {}

@watcherImpl
export class ComputedObserver implements IWatcherImpl {

  public static create(obj: object, key: PropertyKey, descriptor: PropertyDescriptor, useProxy: boolean): ComputedObserver {
    const getter = descriptor.get!;
    const setter = descriptor.set;
    const observer = new ComputedObserver(obj, getter, setter, useProxy);
    Reflect.defineProperty(obj, key, {
      enumerable: descriptor.enumerable,
      writable: true,
      configurable: true,
      get: () => observer.getValue(),
      set: (v) => {
        observer.setValue(v, LifecycleFlags.none);
      },
    });

    return observer;
  }

  public observers: Map<ICollectionObserver<CollectionKind>, number> = new Map();

  /**
   * @internal
   */
  private subscriberCount: number = 0;
  // todo: maybe use a counter allow recursive call to a certain level
  /**
   * @internal
   */
  private running: boolean = false;
  private value: unknown = void 0;

  private isDirty: boolean = false;

  public constructor(
    public readonly obj: object,
    public readonly get: (watcher: IWatcher) => unknown,
    public readonly set: undefined | ((v: unknown) => void),
    public readonly useProxy: boolean,
  ) {
    connectable.assignIdTo(this);
  }

  public getValue() {
    if (this.isDirty) {
      this.compute();
    }
    return this.value;
  }

  public setValue(v: unknown, flags: LifecycleFlags): void {
    if (typeof this.set === 'function') {
      if (v !== this.value) {
        const oldValue = this.value;
        this.set.call(this.obj, v);
        if (!this.useProxy) {
          this.isDirty = true;
          this.callSubscribers(this.getValue(), oldValue, flags);
          this.isDirty = false;
        }
      } else {
        throw new Error('Property is readonly');
      }
    }
  }

  public handleChange(): void {
    this.isDirty = true;
    if (this.observerSlots > 0) {
      this.run();
    }
  }

  public handleCollectionChange(): void {
    this.isDirty = true;
    if (this.observerSlots > 0) {
      this.run();
    }
  }

  public subscribe(subscriber: ISubscriber): void {
    if (this.addSubscriber(subscriber) && ++this.subscriberCount === 1) {
      this.compute();
      this.isDirty = false;
    }
  }

  public unsubscribe(subscriber: ISubscriber): void {
    if (this.removeSubscriber(subscriber) && --this.subscriberCount === 0) {
      this.isDirty = true;
      this.unobserve(true);
      this.unobserveCollection(true);
    }
  }

  private run(): void {
    if (!this.isBound || this.running) {
      return;
    }
    const oldValue = this.value;
    const newValue = this.compute();

    if (!Object.is(newValue, oldValue)) {
      // should optionally queue
      this.callSubscribers(newValue, oldValue, LifecycleFlags.none);
    }
  }

  private compute(): unknown {
    this.running = true;
    this.version++;
    try {
      enterWatcher(this);
      return this.value = getRawOrSelf(this.get.call(this.useProxy ? getProxyOrSelf(this.obj) : this.obj, this));
    } finally {
      this.unobserve(false);
      this.unobserveCollection(false);
      this.running = false;
      exitWatcher(this);
    }
  }
}

// watchers (Computed & Expression) are basically binding,
// they are treated as special and setup before all other bindings

export interface ComputedWatcher extends IWatcherImpl, IConnectableBinding { }

@watcherImpl
export class ComputedWatcher implements IWatcher {

  /**
   * @internal
   */
  public observers: Map<ICollectionObserver<CollectionKind>, number> = new Map();

  // todo: maybe use a counter allow recursive call to a certain level
  private running: boolean = false;
  private value: unknown = void 0;

  public isBound: boolean = false;

  public constructor(
    public readonly obj: IObservable,
    public readonly observerLocator: IObserverLocator,
    public readonly get: (obj: object, watcher: IWatcher) => unknown,
    private readonly cb: IWatcherCallback<object>,
    public readonly useProxy: boolean,
  ) {
    connectable.assignIdTo(this);
  }

  public handleChange(): void {
    this.run();
  }

  public handleCollectionChange(): void {
    this.run();
  }

  public $bind(): void {
    if (this.isBound) {
      return;
    }
    this.isBound = true;
    this.compute();
  }

  public $unbind(): void {
    if (!this.isBound) {
      return;
    }
    this.isBound = false;
    this.unobserve(true);
    this.unobserveCollection(true);
  }

  private run(): void {
    if (!this.isBound || this.running) {
      return;
    }
    const obj = this.obj;
    const oldValue = this.value;
    const newValue = this.compute();

    if (!Object.is(newValue, oldValue)) {
      // should optionally queue
      this.cb.call(obj, newValue, oldValue, obj);
    }
  }

  private compute(): unknown {
    this.running = true;
    this.version++;
    try {
      enterWatcher(this);
      return this.value = getRawOrSelf(this.get.call(void 0, this.useProxy ? getProxyOrSelf(this.obj) : this.obj, this));
    } finally {
      this.unobserve(false);
      this.unobserveCollection(false);
      this.running = false;
      exitWatcher(this);
    }
  }
}

/**
 * @internal The interface describes methods added by `connectable` & `subscriberCollection` decorators
 */
export interface ExpressionWatcher extends IConnectableBinding { }

@connectable()
export class ExpressionWatcher implements IConnectableBinding {
  /**
   * @internal
   */
  private value: unknown;
  /**
   * @internal
   */
  private readonly obj: object;

  public isBound: boolean = false;

  public constructor(
    public scope: Scope,
    public locator: IServiceLocator,
    public observerLocator: IObserverLocator,
    private readonly expression: IsBindingBehavior,
    private readonly callback: IWatcherCallback<object>,
  ) {
    this.obj = scope.bindingContext;
    connectable.assignIdTo(this);
  }

  public handleChange(value: unknown): void {
    const expr = this.expression;
    const obj = this.obj;
    const oldValue = this.value;
    const canOptimize = expr.$kind === ExpressionKind.AccessScope && this.observerSlots === 1;
    if (!canOptimize) {
      this.version++;
      value = expr.evaluate(0, this.scope, null, this.locator, this);
      this.unobserve(false);
    }
    if (!Object.is(value, oldValue)) {
      this.value = value;
      // should optionally queue for batch synchronous
      this.callback.call(obj, value, oldValue, obj);
    }
  }

  public $bind(): void {
    if (this.isBound) {
      return;
    }
    this.isBound = true;
    this.version++;
    this.value = this.expression.evaluate(LifecycleFlags.none, this.scope, null, this.locator, this);
    this.unobserve(false);
  }

  public $unbind(): void {
    if (!this.isBound) {
      return;
    }
    this.isBound = false;
    this.unobserve(true);
    this.value = void 0;
  }
}<|MERGE_RESOLUTION|>--- conflicted
+++ resolved
@@ -18,23 +18,10 @@
   ICollectionObserver,
   CollectionKind,
   LifecycleFlags,
-<<<<<<< HEAD
+  ICollectionSubscriber,
   ISubscriberCollection,
-  ICollectionSubscriber,
-} from '../observation';
-import { IDirtyChecker } from './dirty-checker';
-import { IObserverLocator } from './observer-locator';
-import { subscriberCollection, collectionSubscriberCollection } from './subscriber-collection';
-import { IWatcher, enterWatcher, exitWatcher } from './watcher-switcher';
-import { connectable, IConnectableBinding } from '../binding/connectable';
-import { IWatcherCallback } from './watch';
-import { ExpressionKind, IsBindingBehavior } from '../binding/ast';
-import { getProxyOrSelf, getRawOrSelf } from './proxy-observation';
-import { Scope } from './binding-context';
-import { defineHiddenProp, ensureProto } from '../utilities-objects';
-=======
 } from '../observation.js';
-import { IDirtyChecker } from './dirty-checker.js';
+import type { IDirtyChecker } from './dirty-checker.js';
 import { IObserverLocator } from './observer-locator.js';
 import { subscriberCollection, collectionSubscriberCollection } from './subscriber-collection.js';
 import { IWatcher, enterWatcher, exitWatcher } from './watcher-switcher.js';
@@ -43,7 +30,7 @@
 import { ExpressionKind, IsBindingBehavior } from '../binding/ast.js';
 import { getProxyOrSelf, getRawOrSelf } from './proxy-observation.js';
 import { Scope } from './binding-context.js';
->>>>>>> 36e1cdfa
+import { defineHiddenProp, ensureProto } from '../utilities-objects.js';
 
 export interface ComputedOverrides {
   // Indicates that a getter doesn't need to re-calculate its dependencies after the first observation.
