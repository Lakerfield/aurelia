{
  "name": "@aurelia/runtime-pixi",
  "version": "0.3.0-dev.20190401",
  "main": "dist/index.umd.js",
  "module": "dist/index.es6.js",
  "jsnext:main": "dist/index.es6.js",
  "browser": "dist/index.umd.js",
  "types": "dist/index.d.ts",
  "typings": "dist/index.d.ts",
  "license": "MIT",
  "homepage": "https://aurelia.io",
  "repository": {
    "type": "git",
    "url": "https://github.com/aurelia/aurelia"
  },
  "bugs": {
    "url": "https://github.com/aurelia/aurelia/issues"
  },
  "keywords": [
    "aurelia",
    "runtime-pixi"
  ],
  "files": [
    "dist",
    "src",
    "README.md",
    "CHANGELOG.md",
    "LICENSE"
  ],
  "scripts": {
    "lint": "npm run lint:src && npm run lint:test",
    "lint:src": "tslint --project tsconfig.json -t stylish",
    "lint:test": "tslint --project tsconfig-test.json --config ../tslint-test.json -e \"src/**/*.ts\" -t stylish",
    "~test": "cross-env TS_NODE_PROJECT=\"../../scripts/tsconfig.json\" karma start ../../scripts/karma.conf.ts --package=runtime-pixi",
    "test": "npm run ~test -- --browsers=ChromeHeadlessOpt --single-run --coverage",
    "test-firefox": "npm run ~test -- --browsers=FirefoxHeadless --single-run --coverage",
    "test:watch": "npm run ~test -- --browsers=ChromeHeadlessOpt --coverage",
    "test:watch:verbose": "npm run ~test -- --browsers=ChromeHeadlessOpt --coverage --reporter=mocha",
    "test:debugger": "npm run ~test -- --browsers=ChromeDebugging",
    "test:debugger:verbose": "npm run ~test -- --browsers=ChromeDebugging --reporter=mocha",
    "build": "tsc -b",
    "build:test": "tsc -p test/tsconfig.json --outDir dist/test",
    "bundle": "ts-node -P ../../scripts/tsconfig.json ../../scripts/bundle.ts umd,esm,system runtime-pixi",
    "dev": "tsc -b -w",
    "publish:local": "npm pack"
  },
  "publishConfig": {
    "access": "public"
  },
  "dependencies": {
<<<<<<< HEAD
    "@aurelia/kernel": "0.3.0-dev.20190401",
    "@aurelia/runtime": "0.3.0-dev.20190401",
    "@aurelia/runtime-html": "0.3.0-dev.20190401",
    "@aurelia/runtime-html-browser": "0.3.0-dev.20190401",
    "pixi.js": "^4.8.6"
=======
    "@aurelia/kernel": "0.3.0",
    "@aurelia/runtime": "0.3.0",
    "@aurelia/runtime-html": "0.3.0",
    "@aurelia/runtime-html-browser": "0.3.0",
    "pixi.js": "^4.8.7"
>>>>>>> 7410bbbe
  },
  "devDependencies": {
    "@types/chai": "^4.1.7",
    "@types/karma": "^3.0.2",
    "@types/mocha": "^5.2.6",
    "@types/node": "^10.12.27",
    "@types/pixi.js": "^4.8.6",
    "@types/sinon-chai": "^3.2.2",
    "@types/sinon": "^7.0.10",
    "chai": "^4.2.0",
    "cross-env": "^5.2.0",
    "istanbul-instrumenter-loader": "^3.0.1",
    "karma": "^4.0.1",
    "karma-chai": "^0.1.0",
    "karma-chrome-launcher": "^2.2.0",
    "karma-coverage": "^1.1.2",
    "karma-coverage-istanbul-reporter": "^2.0.5",
    "karma-firefox-launcher": "^1.1.0",
    "karma-junit-reporter": "^1.2.0",
    "karma-mocha": "^1.3.0",
    "karma-mocha-reporter": "^2.2.5",
    "karma-sourcemap-loader": "^0.3.7",
    "karma-webpack": "^3.0.5",
    "mocha": "^6.0.2",
    "path": "^0.12.7",
    "sinon": "^7.3.0",
    "sinon-chai": "^3.3.0",
    "ts-loader": "^5.3.3",
    "ts-node": "^8.0.3",
    "tsconfig-paths": "^3.8.0",
    "tslib": "^1.9.3",
    "tslint": "^5.14.0",
    "tslint-microsoft-contrib": "^6.1.0",
    "tslint-sonarts": "^1.9.0",
    "typescript": "~3.3.4000",
    "webpack": "^4.29.6"
  }
}<|MERGE_RESOLUTION|>--- conflicted
+++ resolved
@@ -48,19 +48,11 @@
     "access": "public"
   },
   "dependencies": {
-<<<<<<< HEAD
-    "@aurelia/kernel": "0.3.0-dev.20190401",
-    "@aurelia/runtime": "0.3.0-dev.20190401",
-    "@aurelia/runtime-html": "0.3.0-dev.20190401",
-    "@aurelia/runtime-html-browser": "0.3.0-dev.20190401",
-    "pixi.js": "^4.8.6"
-=======
     "@aurelia/kernel": "0.3.0",
     "@aurelia/runtime": "0.3.0",
     "@aurelia/runtime-html": "0.3.0",
     "@aurelia/runtime-html-browser": "0.3.0",
     "pixi.js": "^4.8.7"
->>>>>>> 7410bbbe
   },
   "devDependencies": {
     "@types/chai": "^4.1.7",
