import { TestContext, assert } from '@aurelia/testing';
import { customElement, bindable, BindingMode, Aurelia } from '@aurelia/runtime-html';

async function wait(ms: number): Promise<void> {
  await new Promise(resolve => setTimeout(resolve, ms));
}

// TemplateCompiler - Binding Resources integration
describe('3-runtime-html/binding-resources.spec.ts', function () {
  function createFixture() {
    const ctx = TestContext.create();
    const au = new Aurelia(ctx.container);
    const host = ctx.createElement('div');
    return {
      au,
      host,
      ctx,
    };
  }

  describe('debounce', function () {
    // if we are to turn the v1 behavior of thottle back on
    // the following test should be enabled
    // ===================================================
    // it('works with toView bindings to elements', async function () {
    //   @customElement({
    //     name: 'app',
    //     template: `<input ref="receiver" value.to-view="value & debounce:25">`,
    //   })
    //   class App {
    //     public value: string = '0';
    //     public receiver: HTMLInputElement;
    //   }

    //   const { au, host, ctx } = createFixture();

    //   const component = new App();
    //   au.app({ component, host });
    //   await au.start();

    //   const receiver = component.receiver;
    //   component.value = '1';

    //   assert.strictEqual(receiver.value, '0', 'target value pre #1');
    //   ctx.platform.domWriteQueue.flush();
    //   assert.strictEqual(receiver.value, '0', 'target value #1');

    //   component.value = '2';

    //   assert.strictEqual(receiver.value, '0', 'target value pre #2');
    //   ctx.platform.domWriteQueue.flush();
    //   assert.strictEqual(receiver.value, '0', 'target value #2');

    //   await wait(20);

    //   assert.strictEqual(receiver.value, '0', 'target value pre #2 + wait(20)');
    //   ctx.platform.domWriteQueue.flush();
    //   assert.strictEqual(receiver.value, '0', 'target value #2 + wait(20)');

    //   await wait(10);

    //   assert.strictEqual(receiver.value, '0', 'target value pre #2 + wait(30)');
    //   ctx.platform.domWriteQueue.flush();
    //   assert.strictEqual(receiver.value, '2', 'target value #2 + wait(30) + flush()');

    //   component.value = '3';

    //   assert.strictEqual(receiver.value, '2', 'target value pre #3');
    //   ctx.platform.domWriteQueue.flush();
    //   assert.strictEqual(receiver.value, '2', 'target value #3');

    //   await wait(50);

    //   assert.strictEqual(receiver.value, '3', 'target value pre #4');
    //   ctx.platform.domWriteQueue.flush();
    //   assert.strictEqual(receiver.value, '3', 'target value #4');

    //   await au.stop();

    //   au.dispose();
    // });

    it('works with toView bindings to elements', async function () {
      @customElement({
        name: 'app',
        template: `<input ref="receiver" value.to-view="value & debounce:25">`,
      })
      class App {
        public value: string = '0';
        public receiver: HTMLInputElement;
      }

      const { au, host, ctx } = createFixture();

      const component = new App();
      au.app({ component, host });
      await au.start();

      const receiver = component.receiver;
      component.value = '1';

      assert.strictEqual(receiver.value, '0', 'target value pre #1');
      ctx.platform.domWriteQueue.flush();
      assert.strictEqual(receiver.value, '1', 'target value #1');

      component.value = '2';

      assert.strictEqual(receiver.value, '1', 'target value pre #2');
      ctx.platform.domWriteQueue.flush();
      assert.strictEqual(receiver.value, '2', 'target value #2');

      component.value = '3';

      assert.strictEqual(receiver.value, '2', 'target value pre #3');
      ctx.platform.domWriteQueue.flush();
      assert.strictEqual(receiver.value, '3', 'target value #3');

      await wait(50);

      assert.strictEqual(receiver.value, '3', 'target value pre #4');
      ctx.platform.domWriteQueue.flush();
      assert.strictEqual(receiver.value, '3', 'target value #4');

      await au.stop();

      au.dispose();
    });

    it('works with special toView bindings ([selected.class="...."]) to elements', async function () {
      @customElement({
        name: 'app',
        template: `<div ref="receiver" selected.class="value & debounce:25">`,
      })
      class App {
        public value: number | boolean = 0;
        public receiver: HTMLDivElement;
      }

      const { au, host, ctx } = createFixture();

      const component = new App();
      au.app({ component, host });
      await au.start();

      const receiver = component.receiver;
      component.value = 1;

      assert.strictEqual(receiver.className, 'au', 'target value pre #1');
      ctx.platform.domWriteQueue.flush();
      assert.strictEqual(receiver.className, 'au selected', 'target value #1');

      component.value = false;

      assert.strictEqual(receiver.className, 'au selected', 'target value pre #2');
      ctx.platform.domWriteQueue.flush();
      assert.strictEqual(receiver.className, 'au', 'target value #2');

      component.value = true;

      assert.strictEqual(receiver.className, 'au', 'target value pre #3');
      ctx.platform.domWriteQueue.flush();
      assert.strictEqual(receiver.className, 'au selected', 'target value #3');

      await ctx.platform.taskQueue.yield();
      await ctx.platform.domWriteQueue.yield();

      assert.strictEqual(receiver.className, 'au selected', 'target value pre #4');
      ctx.platform.domWriteQueue.flush();
      assert.strictEqual(receiver.className, 'au selected', 'target value #4');

      await au.stop();

      au.dispose();
    });

    it('works with toView bindings to other components', async function () {
      @customElement({
        name: 'au-receiver',
        template: null,
      })
      class Receiver {
        @bindable({ mode: BindingMode.toView })
        public value: string = '0';
      }

      @customElement({
        name: 'app',
        template: `<au-receiver view-model.ref="receiver" value.bind="value & debounce:25"></au-receiver>`,
        dependencies: [Receiver],
      })
      class App {
        public value: string = '0';
        public receiver: Receiver;
      }

      const { au, host, ctx } = createFixture();

      const component = new App();
      au.app({ component, host });
      await au.start();

      const receiver = component.receiver;
      component.value = '1';

      assert.strictEqual(receiver.value, '1');

      receiver.value = '1.5';

      assert.strictEqual(receiver.value, '1.5');

      component.value = '3';

      assert.strictEqual(receiver.value, '3');

      await ctx.platform.taskQueue.yield();

      assert.strictEqual(receiver.value, '3');

      await au.stop();
      assert.strictEqual(receiver.value, '3');

      au.dispose();

      assert.strictEqual(receiver.value, '3');
    });

    it('works with twoWay bindings to other components', async function () {
      @customElement({
        name: 'au-receiver',
        template: null,
      })
      class Receiver {
        @bindable({ mode: BindingMode.twoWay })
        public value: string = '0';
      }

      @customElement({
        name: 'app',
        template: `<au-receiver view-model.ref="receiver" value.bind="value & debounce:25"></au-receiver>`,
        dependencies: [Receiver],
      })
      class App {
        public value: string = '0';
        public receiver: Receiver;
      }

      const { au, host, ctx } = createFixture();

      const component = new App();
      au.app({ component, host });
      await au.start();

      const receiver = component.receiver;
      component.value = '1';

      assert.strictEqual(component.value, '1');
      assert.strictEqual(receiver.value, '1');

      receiver.value = '2';

      await wait(20);

      assert.strictEqual(component.value, '1', `change 2 not yet propagated to component`);
      assert.strictEqual(receiver.value, '2', `receiver keeps change 2`);

      component.value = '3';

      assert.strictEqual(component.value, '3');
      assert.strictEqual(receiver.value, '3');

<<<<<<< HEAD
      await wait(50);
=======
      await ctx.platform.taskQueue.yield();
>>>>>>> d791e9e7

      // assert that in 2 way binding, after a target update has been debounced
      // any changes from source should override and discard that queue
      assert.strictEqual(receiver.value, '3', `change 3 propagated`);

      await au.stop();

      au.dispose();
    });

    for (const command of ['trigger', 'capture', 'delegate']) {
      it(`works with ${command} bindings`, async function () {
        @customElement({
          name: 'app',
          template: `<div ref="receiver" click.${command}="handleClick($event) & debounce:25"></div>`,
        })
        class App {
          public receiver: HTMLDivElement;

          public events: CustomEvent[] = [];
          public handleClick($event: CustomEvent): void {
            this.events.push($event);
          }
        }

        const { au, host, ctx } = createFixture();

        const component = new App();

        ctx.doc.body.appendChild(host);
        au.app({ component, host });
        await au.start();

        const eventInit = { bubbles: true, cancelable: true };
        const receiver = component.receiver;
        const event1 = new ctx.CustomEvent('click', eventInit);
        receiver.dispatchEvent(event1);

        await wait(20);

        assert.strictEqual(component.events.length, 0, `event 1 not yet propagated`);

        const event2 = new ctx.CustomEvent('click', eventInit);
        receiver.dispatchEvent(event2);

        await wait(20);

        assert.strictEqual(component.events.length, 0, `event 2 not yet propagated`);

        const event3 = new ctx.CustomEvent('click', eventInit);
        receiver.dispatchEvent(event3);

        await wait(20);

        assert.strictEqual(component.events.length, 0, `event 3 not yet propagated`);

        await ctx.platform.taskQueue.yield();

        assert.strictEqual(component.events.length, 1, `event 3 propagated`);
        assert.strictEqual(component.events[0], event3, `event 3 is the specific event that propagated`);

        host.remove();

        await au.stop();

        au.dispose();
      });
    }
  });

  describe('throttle', function () {
    // this following test should work, if we ever bring back the v1 behavior:
    // - throttle target -> source in 2 way
    // - throttle source -> target in 1 way
    // ============================================
    // it('works with [oneWay] binding to elements', async function () {
    //   @customElement({
    //     name: 'app',
    //     template: `<input ref="receiver" value.to-view="value & throttle:25">`,
    //   })
    //   class App {
    //     public value: string = '0';
    //     public receiver: HTMLInputElement;
    //   }

    //   const { au, host, ctx } = createFixture();

    //   const component = new App();
    //   au.app({ component, host });
    //   await au.start();

    //   const receiver = component.receiver;
    //   component.value = '1';

    //   assert.strictEqual(receiver.value, '0', 'target value pre #1');
    //   ctx.platform.domWriteQueue.flush();
    //   assert.strictEqual(receiver.value, '1', 'target value #1');

    //   component.value = '2';

    //   assert.strictEqual(receiver.value, '1', 'target value pre #2');
    //   ctx.platform.domWriteQueue.flush();
    //   assert.strictEqual(receiver.value, '1', 'target value #2');
    //   await wait(20);
    //   assert.strictEqual(receiver.value, '1', 'target value pre #2 + wait(20)');
    //   ctx.platform.domWriteQueue.flush();
    //   assert.strictEqual(receiver.value, '1', 'target value #2 + wait(20)');

    //   component.value = '3';

    //   assert.strictEqual(receiver.value, '1', 'target value pre #3');
    //   ctx.platform.domWriteQueue.flush();
    //   assert.strictEqual(receiver.value, '1', 'target value #3');

    //   await wait(10);
    //   assert.strictEqual(receiver.value, '1', 'target value pre #3 + wait(10)');
    //   ctx.platform.domWriteQueue.flush();
    //   assert.strictEqual(receiver.value, '3', 'target value #3 + wait(10)');

    //   await wait(50);

    //   assert.strictEqual(receiver.value, '3', 'target value pre #4');
    //   ctx.platform.domWriteQueue.flush();
    //   assert.strictEqual(receiver.value, '3', 'target value #4');

    //   await au.stop();

    //   au.dispose();
    // });

    it('works with [twoWay] bindings to other components', async function () {
      @customElement({
        name: 'au-receiver',
        template: null,
      })
      class Receiver {
        @bindable({ mode: BindingMode.twoWay })
        public value: string = '0';
      }

      @customElement({
        name: 'app',
        template: `<au-receiver view-model.ref="receiver" value.bind="value & throttle:25"></au-receiver>`,
        dependencies: [Receiver],
      })
      class App {
        public value: string = '0';
        public receiver: Receiver;
      }

      const { au, host, ctx } = createFixture();

      const component = new App();
      au.app({ component, host });
      await au.start();

      const receiver = component.receiver;
      component.value = '1';

      assert.strictEqual(receiver.value, '1');
      assert.strictEqual(component.value, '1');

      receiver.value = '2';
      assert.strictEqual(receiver.value, '2', `receiver keeps change 2`);
      assert.strictEqual(component.value, '2', 'change 2 propagated immediately to component');

      receiver.value = '3';
      assert.strictEqual(receiver.value, '3', `receiver keeps change 3`);
      assert.strictEqual(component.value, '2', 'change 3 throttled');

      await wait(20);

      assert.strictEqual(receiver.value, '3', `receiver keeps change 3`);
      assert.strictEqual(component.value, '2', 'change 3 still throttled after 20ms');

      receiver.value = '4';

      assert.strictEqual(receiver.value, '4', `receiver keeps change 4`);
      assert.strictEqual(component.value, '2', 'change 4 still throttled after 20ms');

      await wait(10);

      assert.strictEqual(receiver.value, '4', `receiver keeps change 4`);
      assert.strictEqual(component.value, '4', 'change 4 propagated after 30ms');

      // ensure throttle not immediately throttle again
      await wait(50);

      // in the next block, verify that on the fly target->source throttled update
      // will be discarded when source is updated while the throttle task is queued
      receiver.value = '5';
      assert.strictEqual(receiver.value, '5', 'receiver keeps change 5');
      assert.strictEqual(component.value, '5', 'change 5 propagated immediately to component');

      receiver.value = '6';
      assert.strictEqual(receiver.value, '6', `receiver keeps change 6`);
      assert.strictEqual(component.value, '5', 'change 6 throttled');

      await wait(20);
      assert.strictEqual(receiver.value, '6', `receiver keeps change 6`);
      assert.strictEqual(component.value, '5', 'change 6 still throttled after 20ms');

      component.value = '7';
      assert.strictEqual(receiver.value, '7', 'receiver takes change 7');
      assert.strictEqual(component.value, '7', 'change 7(from source)');

      await wait(50);
      // assert that in 2 way binding, after a target update has been debounced
      // any changes from source should override and discard that queue
      assert.strictEqual(receiver.value, '7', `change 3 propagated`);

      await au.stop();

      au.dispose();
    });
  });

  // TODO: fix throttle
  // it(`throttleBindingBehavior - input.value`, done => {
  //   const { au, lifecycle, host, component } = createFixture(`<template><input value.to-view="message & throttle:50"></template>`);
  //   au.app({ host, component }).start();
  //   assert.strictEqual(host.firstChild['value'], '', `host.firstChild['value']`);
  //   component.message = 'hello!';
  //   lifecycle.flush(LifecycleFlags.none);
  //   assert.strictEqual(host.firstChild['value'], 'hello!', `host.firstChild['value']`);
  //   component.message = 'hello!!';
  //   lifecycle.flush(LifecycleFlags.none);
  //   assert.strictEqual(host.firstChild['value'], 'hello!', `host.firstChild['value']`);
  //   component.message = 'hello!!!';
  //   lifecycle.flush(LifecycleFlags.none);
  //   assert.strictEqual(host.firstChild['value'], 'hello!', `host.firstChild['value']`);
  //   setTimeout(() => {
  //     component.message = 'hello!!!!';
  //     lifecycle.flush(LifecycleFlags.none);
  //     assert.strictEqual(host.firstChild['value'], 'hello!!!!', `host.firstChild['value']`);
  //     done();
  //   }, 75);
  // });
});<|MERGE_RESOLUTION|>--- conflicted
+++ resolved
@@ -268,11 +268,7 @@
       assert.strictEqual(component.value, '3');
       assert.strictEqual(receiver.value, '3');
 
-<<<<<<< HEAD
       await wait(50);
-=======
-      await ctx.platform.taskQueue.yield();
->>>>>>> d791e9e7
 
       // assert that in 2 way binding, after a target update has been debounced
       // any changes from source should override and discard that queue
