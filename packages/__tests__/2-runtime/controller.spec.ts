<<<<<<< HEAD
import {
  Controller,
  LifecycleFlags as LF,
  Interpolation,
  AccessScopeExpression,
  CustomElement,
  ITargetedInstruction,
  HooksDefinition,
  BindingMode,
  BindingBehaviorExpression,
  HydrateElementInstruction,
  BindingType,
  HydrateTemplateController,
  ToViewBindingInstruction,
  If,
  CustomElementDefinition,
  BindableDefinition,
  ICustomElementController,
  TemplateControllerLinkType,
} from '@aurelia/runtime';
import {
  parseExpression,
} from '@aurelia/jit';
import {
  TextBindingInstruction,
} from '@aurelia/runtime-html';
import {
  TestContext,
  assert,
  h,
  CallCollection,
  recordCalls,
  stopRecordingCalls,
} from '@aurelia/testing';
import {
  PLATFORM,
  Class,
  resetId,
  nextId,
} from '@aurelia/kernel';

describe.skip('controller', function () {
  const allHooks = Object.freeze(new HooksDefinition({
    created: true,
    binding: true,
    afterBind: true,
    beforeAttach: true,
    afterAttach: true,
    beforeDetach: true,
    caching: true,
    afterDetach: true,
    beforeUnbind: true,
    afterUnbind: true,
  }));
  const noHooks = Object.freeze(new HooksDefinition({}));

  function addTracingHooks<TProto>(ctor: Class<TProto>): Class<TProto & {
    created(...args: any[]): void;
    beforeBind(...args: any[]): void;
    afterBind(...args: any[]): void;
    beforeAttach(...args: any[]): void;
    afterAttach(...args: any[]): void;
    beforeDetach(...args: any[]): void;
    caching(...args: any[]): void;
    afterDetach(...args: any[]): void;
    beforeUnbind(...args: any[]): void;
    afterUnbind(...args: any[]): void;
  }> {
    const proto = ctor.prototype as any;

    proto.created = function (...args: any[]): void {
      this.$$calls.addCall(this.id, 'created', ...args);
    };
    proto.beforeBind = function (...args: any[]): void {
      this.$$calls.addCall(this.id, 'beforeBind', ...args);
    };
    proto.afterBind = function (...args: any[]): void {
      this.$$calls.addCall(this.id, 'afterBind', ...args);
    };
    proto.beforeAttach = function (...args: any[]): void {
      this.$$calls.addCall(this.id, 'beforeAttach', ...args);
    };
    proto.afterAttach = function (...args: any[]): void {
      this.$$calls.addCall(this.id, 'afterAttach', ...args);
    };
    proto.beforeDetach = function (...args: any[]): void {
      this.$$calls.addCall(this.id, 'beforeDetach', ...args);
    };
    proto.caching = function (...args: any[]): void {
      this.$$calls.addCall(this.id, 'caching', ...args);
    };
    proto.afterDetach = function (...args: any[]): void {
      this.$$calls.addCall(this.id, 'afterDetach', ...args);
    };
    proto.beforeUnbind = function (...args: any[]): void {
      this.$$calls.addCall(this.id, 'beforeUnbind', ...args);
    };
    proto.afterUnbind = function (...args: any[]): void {
      this.$$calls.addCall(this.id, 'afterUnbind', ...args);
    };

    return ctor as any;
  }

  function createDescription(
    name: string,
    template: unknown,
    bindables: string[],
    instructions: ITargetedInstruction[][],
    hooks: Readonly<HooksDefinition>,
  ) {
    return CustomElementDefinition.create({
      name,
      template,
      needsCompile: false,
      bindables: bindables.reduce(
        function (acc, cur) {
          acc[cur] = BindableDefinition.create(cur, { mode: BindingMode.oneTime });
          return acc;
        },
        {},
      ),
      instructions,
      hooks,
    });
  }

  function createViewModel(
    template: unknown,
    bindables: string[],
    instructions: ITargetedInstruction[][],
  ) {
    const description = createDescription(
      'view-model',
      template,
      bindables,
      instructions,
      allHooks,
    );

    const $ViewModel = CustomElement.define(description, class {
      public static readonly inject = [CallCollection];

      public $controller: Controller<Node>;
      public readonly id: number = nextId('au$component');

      public constructor(
        public readonly $$calls: CallCollection,
      ) {}
    });

    return addTracingHooks($ViewModel);
  }

  function createFixture() {
    resetId('au$component');

    const ctx = TestContext.createHTMLTestContext();
    const { container, lifecycle, dom, scheduler } = ctx;
    const $loc = h('div');
    const host = h('div', null, $loc);
    const loc = dom.convertToRenderLocation($loc);
    const calls = container.get(CallCollection);

    recordCalls(Controller, calls);
    recordCalls(If, calls);

    return {
      ctx,
      calls,
      container,
      scheduler,
      lifecycle,
      dom,
      host,
      loc,
    };
  }

  function tearDown() {
    stopRecordingCalls(Controller);
    stopRecordingCalls(If);
  }

  describe('forSyntheticView()', function () {
    it(`correctly executes 1 CustomElement lifecycle`, function () {
      const {
        lifecycle,
        scheduler,
        container,
        host,
        calls,
      } = createFixture();

      const flags = LF.none;

      const ViewModel = createViewModel(
        h(
          'div',
          null,
          h('au-m', { class: 'au' }),
          '',
        ),
        [],
        [
          [
            new TextBindingInstruction(
              new Interpolation(['', ''], [new BindingBehaviorExpression(new AccessScopeExpression('id'), 'oneTime', PLATFORM.emptyArray)])
            ),
          ],
        ],
      );

      const viewModel = container.get(ViewModel);

      const sut = Controller.forCustomElement(viewModel, lifecycle, host, container, void 0, null);

      const expectedCalls = new CallCollection();

      assert.deepStrictEqual(
        calls,
        expectedCalls
          .addCall(1, 'created', LF.getterSetterStrategy),
        '1',
      );

      sut.bind(flags);

      assert.deepStrictEqual(
        calls,
        expectedCalls
          .addCall(2, 'bind', LF.none)
          .addCall(2, 'bindCustomElement', LF.fromBind, sut.scope)
          .addCall(2, 'bindBindings', LF.fromBind, sut.scope)
          .addCall(1, 'beforeBind', LF.fromBind)
          .addCall(2, 'bindControllers', LF.fromBind, sut.scope)
          .addCall(2, 'endBind', LF.fromBind)
          .addCall(2, 'afterBind', LF.fromBind)
          .addCall(1, 'afterBind', LF.fromBind),
        '2',
      );

      sut.attach(flags);

      assert.deepStrictEqual(
        calls,
        expectedCalls
          .addCall(2, 'attach', LF.none)
          .addCall(2, 'attachCustomElement', LF.fromAttach)
          .addCall(1, 'beforeAttach', LF.fromAttach)
          .addCall(2, 'attachControllers', LF.fromAttach),
        '3',
      );
      assert.strictEqual(host.textContent, '', '4');

      scheduler.getRenderTaskQueue().flush();

      assert.deepStrictEqual(
        calls,
        expectedCalls
          .addCall(2, 'mount', LF.fromTick)
          .addCall(2, 'mountCustomElement', LF.fromTick)
          .addCall(2, 'afterAttach', LF.fromTick)
          .addCall(1, 'afterAttach', LF.fromTick),
        '5',
      );
      assert.strictEqual(host.textContent, '1', '6');

      sut.detach(flags);

      assert.deepStrictEqual(
        calls,
        expectedCalls
          .addCall(2, 'detach', LF.none)
          .addCall(2, 'detachCustomElement', LF.fromDetach)
          .addCall(1, 'beforeDetach', LF.fromDetach)
          .addCall(2, 'detachControllers', LF.fromDetach),
        '7',
      );
      assert.strictEqual(host.textContent, '1', '8');

      scheduler.getRenderTaskQueue().flush();

      assert.deepStrictEqual(
        calls,
        expectedCalls
          .addCall(2, 'unmount', LF.fromTick)
          .addCall(2, 'unmountCustomElement', LF.fromTick)
          .addCall(2, 'afterDetach', LF.fromTick)
          .addCall(1, 'afterDetach', LF.fromTick),
        '9',
      );
      assert.strictEqual(host.textContent, '', '10');

      sut.unbind(flags);

      assert.deepStrictEqual(
        calls,
        expectedCalls
          .addCall(2, 'unbind', LF.none)
          .addCall(2, 'unbindCustomElement', LF.fromUnbind)
          .addCall(1, 'beforeUnbind', LF.fromUnbind)
          .addCall(2, 'unbindControllers', LF.fromUnbind)
          .addCall(2, 'unbindBindings', LF.fromUnbind)
          .addCall(2, 'endUnbind', LF.fromUnbind)
          .addCall(2, 'afterUnbind', LF.fromUnbind)
          .addCall(1, 'afterUnbind', LF.fromUnbind),
        '11',
      );

      tearDown();
    });

    it(`correctly executes 1-1 CustomElement+if lifecycles`, function () {
      const {
        lifecycle,
        scheduler,
        container,
        host,
        calls,
      } = createFixture();

      const flags = LF.none;

      const ViewModel = createViewModel(
        h(
          'div',
          null,
          h('au-m', { class: 'au' }),
          '',
          h('au-m', { class: 'au' }),
        ),
        [],
        [
          [
            new TextBindingInstruction(parseExpression(`\${id&oneTime}`, BindingType.Interpolation)),
          ],
          [
            new HydrateTemplateController(
              createDescription(
                'if',
                h('view-model', { class: 'au' }),
                [],
                [
                  [new HydrateElementInstruction('view-model', [], null)],
                ],
                noHooks,
              ),
              'if',
              [new ToViewBindingInstruction(parseExpression('id===1&oneTime'), 'value')],
              TemplateControllerLinkType.none,
            ),
          ],
        ],
      );

      const viewModel = container.get(ViewModel);

      const sut = Controller.forCustomElement(viewModel, lifecycle, host, container, void 0, null);

      const expectedCalls = new CallCollection();

      assert.deepStrictEqual(
        calls,
        expectedCalls
          // ce #1
          .addCall(1, 'created', LF.getterSetterStrategy),
        '1',
      );

      sut.bind(flags);

      const ifInstance = sut.controllers[0].bindingContext as unknown as If;
      const secondCustomElementController = ifInstance.ifView.controllers[0] as ICustomElementController;
      const secondIfInstance = secondCustomElementController.controllers[0].bindingContext as unknown as If;

      assert.deepStrictEqual(
        calls,
        expectedCalls
          // ce #1 controller
          .addCall(2, 'bind', LF.none)
          .addCall(2, 'bindCustomElement', LF.fromBind, sut.scope)
          .addCall(2, 'bindBindings', LF.fromBind, sut.scope)

          // if #1
          .addCall(3, 'valueChanged', true, false, LF.none)

          // ce #1
          .addCall(1, 'beforeBind', LF.fromBind)

          // ce #1 controller
          .addCall(2, 'bindControllers', LF.fromBind, sut.scope)

          // if #1 controller
          .addCall(4, 'bind', LF.fromBind, sut.scope)
          .addCall(4, 'bindCustomAttribute', LF.fromBind, sut.scope)

          // if #1
          .addCall(3, 'beforeBind', LF.fromBind)
          .addCall(3, 'swap', true, LF.fromBind)
          .addCall(3, 'updateView', true, LF.fromBind)
          .addCall(3, 'ensureView', void 0, ifInstance['ifFactory'], LF.fromBind)

          // ce #2
          .addCall(6, 'created', LF.fromBind | LF.getterSetterStrategy)

          // if #1 ifView
          .addCall(5, 'hold', ifInstance['location'])

          // if #1
          .addCall(3, 'activate', ifInstance.ifView, LF.fromBind)
          .addCall(3, 'bindView', LF.fromBind)

          // if #1 ifView
          .addCall(5, 'bind', LF.fromBind, sut.scope)
          .addCall(5, 'bindSynthetic', LF.fromBind, sut.scope)
          .addCall(5, 'bindBindings', LF.fromBind, sut.scope)
          .addCall(5, 'bindControllers', LF.fromBind, sut.scope)

          // ce #2 controller
          .addCall(7, 'bind', LF.fromBind, sut.scope)
          .addCall(7, 'bindCustomElement', LF.fromBind, secondCustomElementController.scope)
          .addCall(7, 'bindBindings', LF.fromBind, secondCustomElementController.scope)

          // ce #2
          .addCall(6, 'beforeBind', LF.fromBind)

          // ce #2 controller
          .addCall(7, 'bindControllers', LF.fromBind, secondCustomElementController.scope)

          // if #2 controller
          .addCall(9, 'bind', LF.fromBind, secondCustomElementController.scope)
          .addCall(9, 'bindCustomAttribute', LF.fromBind, secondCustomElementController.scope)

          // if #2
          .addCall(8, 'beforeBind', LF.fromBind)
          .addCall(8, 'swap', false, LF.fromBind)
          .addCall(8, 'deactivate', LF.fromBind)
          .addCall(8, 'updateView', false, LF.fromBind)
          .addCall(8, 'activate', secondIfInstance.elseView, LF.fromBind)

          // if #2 controller
          .addCall(9, 'endBind', LF.fromBind)
=======
// import {
//   Controller,
//   LifecycleFlags as LF,
//   Interpolation,
//   AccessScopeExpression,
//   CustomElement,
//   ITargetedInstruction,
//   HooksDefinition,
//   BindingMode,
//   BindingBehaviorExpression,
//   HydrateElementInstruction,
//   BindingType,
//   HydrateTemplateController,
//   ToViewBindingInstruction,
//   If,
//   CustomElementDefinition,
//   BindableDefinition,
//   ICustomElementController,
// } from '@aurelia/runtime';
// import {
//   parseExpression,
// } from '@aurelia/jit';
// import {
//   TextBindingInstruction,
// } from '@aurelia/runtime-html';
// import {
//   TestContext,
//   assert,
//   h,
//   CallCollection,
//   recordCalls,
//   stopRecordingCalls,
// } from '@aurelia/testing';
// import {
//   PLATFORM,
//   Class,
//   resetId,
//   nextId,
// } from '@aurelia/kernel';

// describe.skip('controller', function () {
//   const allHooks = Object.freeze(new HooksDefinition({
//     created: true,
//     binding: true,
//     afterBind: true,
//     beforeAttach: true,
//     afterAttachChildren: true,
//     beforeDetach: true,
//     dispose: true,
//     afterDetachChildren: true,
//     beforeUnbind: true,
//     afterUnbindChildren: true,
//   }));
//   const noHooks = Object.freeze(new HooksDefinition({}));

//   function addTracingHooks<TProto>(ctor: Class<TProto>): Class<TProto & {
//     created(...args: any[]): void;
//     beforeBind(...args: any[]): void;
//     afterBind(...args: any[]): void;
//     beforeAttach(...args: any[]): void;
//     afterAttachChildren(...args: any[]): void;
//     beforeDetach(...args: any[]): void;
//     dispose(...args: any[]): void;
//     afterDetachChildren(...args: any[]): void;
//     beforeUnbind(...args: any[]): void;
//     afterUnbindChildren(...args: any[]): void;
//   }> {
//     const proto = ctor.prototype as any;

//     proto.created = function (...args: any[]): void {
//       this.$$calls.addCall(this.id, 'created', ...args);
//     };
//     proto.beforeBind = function (...args: any[]): void {
//       this.$$calls.addCall(this.id, 'beforeBind', ...args);
//     };
//     proto.afterBind = function (...args: any[]): void {
//       this.$$calls.addCall(this.id, 'afterBind', ...args);
//     };
//     proto.beforeAttach = function (...args: any[]): void {
//       this.$$calls.addCall(this.id, 'beforeAttach', ...args);
//     };
//     proto.afterAttachChildren = function (...args: any[]): void {
//       this.$$calls.addCall(this.id, 'afterAttachChildren', ...args);
//     };
//     proto.beforeDetach = function (...args: any[]): void {
//       this.$$calls.addCall(this.id, 'beforeDetach', ...args);
//     };
//     proto.dispose = function (...args: any[]): void {
//       this.$$calls.addCall(this.id, 'dispose', ...args);
//     };
//     proto.afterDetachChildren = function (...args: any[]): void {
//       this.$$calls.addCall(this.id, 'afterDetachChildren', ...args);
//     };
//     proto.beforeUnbind = function (...args: any[]): void {
//       this.$$calls.addCall(this.id, 'beforeUnbind', ...args);
//     };
//     proto.afterUnbindChildren = function (...args: any[]): void {
//       this.$$calls.addCall(this.id, 'afterUnbindChildren', ...args);
//     };

//     return ctor as any;
//   }

//   function createDescription(
//     name: string,
//     template: unknown,
//     bindables: string[],
//     instructions: ITargetedInstruction[][],
//     hooks: Readonly<HooksDefinition>,
//   ) {
//     return CustomElementDefinition.create({
//       name,
//       template,
//       needsCompile: false,
//       bindables: bindables.reduce(
//         function (acc, cur) {
//           acc[cur] = BindableDefinition.create(cur, { mode: BindingMode.oneTime });
//           return acc;
//         },
//         {},
//       ),
//       instructions,
//       hooks,
//     });
//   }

//   function createViewModel(
//     template: unknown,
//     bindables: string[],
//     instructions: ITargetedInstruction[][],
//   ) {
//     const description = createDescription(
//       'view-model',
//       template,
//       bindables,
//       instructions,
//       allHooks,
//     );

//     const $ViewModel = CustomElement.define(description, class {
//       public static readonly inject = [CallCollection];

//       public $controller: Controller<Node>;
//       public readonly id: number = nextId('au$component');

//       public constructor(
//         public readonly $$calls: CallCollection,
//       ) {}
//     });

//     return addTracingHooks($ViewModel);
//   }

//   function createFixture() {
//     resetId('au$component');

//     const ctx = TestContext.createHTMLTestContext();
//     const { container, lifecycle, dom, scheduler } = ctx;
//     const $loc = h('div');
//     const host = h('div', null, $loc);
//     const loc = dom.convertToRenderLocation($loc);
//     const calls = container.get(CallCollection);

//     recordCalls(Controller, calls);
//     recordCalls(If, calls);

//     return {
//       ctx,
//       calls,
//       container,
//       scheduler,
//       lifecycle,
//       dom,
//       host,
//       loc,
//     };
//   }

//   function tearDown() {
//     stopRecordingCalls(Controller);
//     stopRecordingCalls(If);
//   }

//   describe('forSyntheticView()', function () {
//     it(`correctly executes 1 CustomElement lifecycle`, function () {
//       const {
//         lifecycle,
//         scheduler,
//         container,
//         host,
//         calls,
//       } = createFixture();

//       const flags = LF.none;

//       const ViewModel = createViewModel(
//         h(
//           'div',
//           null,
//           h('au-m', { class: 'au' }),
//           '',
//         ),
//         [],
//         [
//           [
//             new TextBindingInstruction(
//               new Interpolation(['', ''], [new BindingBehaviorExpression(new AccessScopeExpression('id'), 'oneTime', PLATFORM.emptyArray)])
//             ),
//           ],
//         ],
//       );

//       const viewModel = container.get(ViewModel);

//       const sut = Controller.forCustomElement(viewModel, lifecycle, host, container, void 0);

//       const expectedCalls = new CallCollection();

//       assert.deepStrictEqual(
//         calls,
//         expectedCalls
//           .addCall(1, 'created', LF.getterSetterStrategy),
//         '1',
//       );

//       sut.bind(sut, null, flags);

//       assert.deepStrictEqual(
//         calls,
//         expectedCalls
//           .addCall(2, 'bind', LF.none)
//           .addCall(2, 'bindCustomElement', LF.fromBind, sut.scope)
//           .addCall(2, 'bindBindings', LF.fromBind, sut.scope)
//           .addCall(1, 'beforeBind', LF.fromBind)
//           .addCall(2, 'bindControllers', LF.fromBind, sut.scope)
//           .addCall(2, 'endBind', LF.fromBind)
//           .addCall(2, 'afterBind', LF.fromBind)
//           .addCall(1, 'afterBind', LF.fromBind),
//         '2',
//       );

//       sut.attach(sut, null, flags);

//       assert.deepStrictEqual(
//         calls,
//         expectedCalls
//           .addCall(2, 'attach', LF.none)
//           .addCall(2, 'attachCustomElement', LF.fromAttach)
//           .addCall(1, 'beforeAttach', LF.fromAttach)
//           .addCall(2, 'attachControllers', LF.fromAttach),
//         '3',
//       );
//       assert.strictEqual(host.textContent, '', '4');

//       scheduler.getRenderTaskQueue().flush();

//       assert.deepStrictEqual(
//         calls,
//         expectedCalls
//           .addCall(2, 'mount', LF.fromTick)
//           .addCall(2, 'mountCustomElement', LF.fromTick)
//           .addCall(2, 'afterAttachChildren', LF.fromTick)
//           .addCall(1, 'afterAttachChildren', LF.fromTick),
//         '5',
//       );
//       assert.strictEqual(host.textContent, '1', '6');

//       sut.detach(sut, null, flags);

//       assert.deepStrictEqual(
//         calls,
//         expectedCalls
//           .addCall(2, 'detach', LF.none)
//           .addCall(2, 'detachCustomElement', LF.fromDetach)
//           .addCall(1, 'beforeDetach', LF.fromDetach)
//           .addCall(2, 'detachControllers', LF.fromDetach),
//         '7',
//       );
//       assert.strictEqual(host.textContent, '1', '8');

//       scheduler.getRenderTaskQueue().flush();

//       assert.deepStrictEqual(
//         calls,
//         expectedCalls
//           .addCall(2, 'unmount', LF.fromTick)
//           .addCall(2, 'unmountCustomElement', LF.fromTick)
//           .addCall(2, 'afterDetachChildren', LF.fromTick)
//           .addCall(1, 'afterDetachChildren', LF.fromTick),
//         '9',
//       );
//       assert.strictEqual(host.textContent, '', '10');

//       sut.unbind(sut, null, flags);

//       assert.deepStrictEqual(
//         calls,
//         expectedCalls
//           .addCall(2, 'unbind', LF.none)
//           .addCall(2, 'unbindCustomElement', LF.fromUnbind)
//           .addCall(1, 'beforeUnbind', LF.fromUnbind)
//           .addCall(2, 'unbindControllers', LF.fromUnbind)
//           .addCall(2, 'unbindBindings', LF.fromUnbind)
//           .addCall(2, 'endUnbind', LF.fromUnbind)
//           .addCall(2, 'afterUnbindChildren', LF.fromUnbind)
//           .addCall(1, 'afterUnbindChildren', LF.fromUnbind),
//         '11',
//       );

//       tearDown();
//     });

//     it(`correctly executes 1-1 CustomElement+if lifecycles`, function () {
//       const {
//         lifecycle,
//         scheduler,
//         container,
//         host,
//         calls,
//       } = createFixture();

//       const flags = LF.none;

//       const ViewModel = createViewModel(
//         h(
//           'div',
//           null,
//           h('au-m', { class: 'au' }),
//           '',
//           h('au-m', { class: 'au' }),
//         ),
//         [],
//         [
//           [
//             new TextBindingInstruction(parseExpression(`\${id&oneTime}`, BindingType.Interpolation)),
//           ],
//           [
//             new HydrateTemplateController(
//               createDescription(
//                 'if',
//                 h('view-model', { class: 'au' }),
//                 [],
//                 [
//                   [new HydrateElementInstruction('view-model', [])],
//                 ],
//                 noHooks,
//               ),
//               'if',
//               [new ToViewBindingInstruction(parseExpression('id===1&oneTime'), 'value')],
//             ),
//           ],
//         ],
//       );

//       const viewModel = container.get(ViewModel);

//       const sut = Controller.forCustomElement(viewModel, lifecycle, host, container, void 0);

//       const expectedCalls = new CallCollection();

//       assert.deepStrictEqual(
//         calls,
//         expectedCalls
//           // ce #1
//           .addCall(1, 'created', LF.getterSetterStrategy),
//         '1',
//       );

//       sut.bind(sut, null, flags);

//       const ifInstance = sut.controllers[0].bindingContext as unknown as If;
//       const secondCustomElementController = ifInstance.ifView.controllers[0] as ICustomElementController;
//       const secondIfInstance = secondCustomElementController.controllers[0].bindingContext as unknown as If;

//       assert.deepStrictEqual(
//         calls,
//         expectedCalls
//           // ce #1 controller
//           .addCall(2, 'bind', LF.none)
//           .addCall(2, 'bindCustomElement', LF.fromBind, sut.scope)
//           .addCall(2, 'bindBindings', LF.fromBind, sut.scope)

//           // if #1
//           .addCall(3, 'valueChanged', true, false, LF.none)

//           // ce #1
//           .addCall(1, 'beforeBind', LF.fromBind)

//           // ce #1 controller
//           .addCall(2, 'bindControllers', LF.fromBind, sut.scope)

//           // if #1 controller
//           .addCall(4, 'bind', LF.fromBind, sut.scope)
//           .addCall(4, 'bindCustomAttribute', LF.fromBind, sut.scope)

//           // if #1
//           .addCall(3, 'beforeBind', LF.fromBind)
//           .addCall(3, 'swap', true, LF.fromBind)
//           .addCall(3, 'updateView', true, LF.fromBind)
//           .addCall(3, 'ensureView', void 0, ifInstance['ifFactory'], LF.fromBind)

//           // ce #2
//           .addCall(6, 'created', LF.fromBind | LF.getterSetterStrategy)

//           // if #1 ifView
//           .addCall(5, 'hold', ifInstance['location'])

//           // if #1
//           .addCall(3, 'activate', ifInstance.ifView, LF.fromBind)
//           .addCall(3, 'bindView', LF.fromBind)

//           // if #1 ifView
//           .addCall(5, 'bind', LF.fromBind, sut.scope)
//           .addCall(5, 'bindSynthetic', LF.fromBind, sut.scope)
//           .addCall(5, 'bindBindings', LF.fromBind, sut.scope)
//           .addCall(5, 'bindControllers', LF.fromBind, sut.scope)

//           // ce #2 controller
//           .addCall(7, 'bind', LF.fromBind, sut.scope)
//           .addCall(7, 'bindCustomElement', LF.fromBind, secondCustomElementController.scope)
//           .addCall(7, 'bindBindings', LF.fromBind, secondCustomElementController.scope)

//           // ce #2
//           .addCall(6, 'beforeBind', LF.fromBind)

//           // ce #2 controller
//           .addCall(7, 'bindControllers', LF.fromBind, secondCustomElementController.scope)

//           // if #2 controller
//           .addCall(9, 'bind', LF.fromBind, secondCustomElementController.scope)
//           .addCall(9, 'bindCustomAttribute', LF.fromBind, secondCustomElementController.scope)

//           // if #2
//           .addCall(8, 'beforeBind', LF.fromBind)
//           .addCall(8, 'swap', false, LF.fromBind)
//           .addCall(8, 'deactivate', LF.fromBind)
//           .addCall(8, 'updateView', false, LF.fromBind)
//           .addCall(8, 'activate', secondIfInstance.elseView, LF.fromBind)

//           // if #2 controller
//           .addCall(9, 'endBind', LF.fromBind)
>>>>>>> 08471543

//           // ce #2 controller
//           .addCall(7, 'endBind', LF.fromBind)

//           // if #1 ifView
//           .addCall(5, 'endBind', LF.fromBind)

//           // if #1 controller
//           .addCall(4, 'endBind', LF.fromBind)

//           // ce #1 controller
//           .addCall(2, 'endBind', LF.fromBind)

//           // ce #2 controller
//           .addCall(7, 'afterBind', LF.fromBind)

//           // ce #2
//           .addCall(6, 'afterBind', LF.fromBind)

//           // ce #1 controller
//           .addCall(2, 'afterBind', LF.fromBind)

//           // ce #1
//           .addCall(1, 'afterBind', LF.fromBind),
//         '2',
//       );

//       sut.attach(sut, null, flags);

//       assert.deepStrictEqual(
//         calls,
//         expectedCalls
//           // ce #1 controller
//           .addCall(2, 'attach', LF.none)
//           .addCall(2, 'attachCustomElement', LF.fromAttach)

//           // ce #1
//           .addCall(1, 'beforeAttach', LF.fromAttach)

//           // ce #1 controller
//           .addCall(2, 'attachControllers', LF.fromAttach)

//           // if #1 controller
//           .addCall(4, 'attach', LF.fromAttach)
//           .addCall(4, 'attachCustomAttribute', LF.fromAttach)

//           // if #1
//           .addCall(3, 'beforeAttach', LF.fromAttach)
//           .addCall(3, 'attachView', LF.fromAttach)

//           // if #1 ifView
//           .addCall(5, 'attach', LF.fromAttach)
//           .addCall(5, 'attachSynthetic', LF.fromAttach)
//           .addCall(5, 'attachControllers', LF.fromAttach)

//           // ce #2 controller
//           .addCall(7, 'attach', LF.fromAttach)
//           .addCall(7, 'attachCustomElement', LF.fromAttach)

//           // ce #2
//           .addCall(6, 'beforeAttach', LF.fromAttach)

//           // ce #2 controller
//           .addCall(7, 'attachControllers', LF.fromAttach)

//           // if #2 controller
//           .addCall(9, 'attach', LF.fromAttach)
//           .addCall(9, 'attachCustomAttribute', LF.fromAttach)

//           // if #2
//           .addCall(8, 'beforeAttach', LF.fromAttach)
//           .addCall(8, 'attachView', LF.fromAttach),
//         '3',
//       );
//       assert.strictEqual(host.textContent, '', '4');

//       scheduler.getRenderTaskQueue().flush();

//       assert.deepStrictEqual(
//         calls,
//         expectedCalls
//           // ce #1 controller
//           .addCall(2, 'mount', LF.fromTick)
//           .addCall(2, 'mountCustomElement', LF.fromTick)

//           // if #1 ifView
//           .addCall(5, 'mount', LF.fromTick)
//           .addCall(5, 'mountSynthetic', LF.fromTick)

//           // ce #2 controller
//           .addCall(7, 'mount', LF.fromTick)
//           .addCall(7, 'mountCustomElement', LF.fromTick)

//           .addCall(7, 'afterAttachChildren', LF.fromTick)

//           // ce #2
//           .addCall(6, 'afterAttachChildren', LF.fromTick)

//           // ce #1 controller
//           .addCall(2, 'afterAttachChildren', LF.fromTick)

//           // ce #1
//           .addCall(1, 'afterAttachChildren', LF.fromTick),
//         '5',
//       );
//       assert.strictEqual(host.textContent, '16', '6');

//       sut.detach(sut, null, flags);

//       assert.deepStrictEqual(
//         calls,
//         expectedCalls
//           // ce #1 controller
//           .addCall(2, 'detach', LF.none)
//           .addCall(2, 'detachCustomElement', LF.fromDetach)

//           // ce #1
//           .addCall(1, 'beforeDetach', LF.fromDetach)

//           // ce #1 controller
//           .addCall(2, 'detachControllers', LF.fromDetach)

//           // if #1 controller
//           .addCall(4, 'detach', LF.fromDetach)
//           .addCall(4, 'detachCustomAttribute', LF.fromDetach)

//           // if #1
//           .addCall(3, 'beforeDetach', LF.fromDetach)

//           // if #1 ifView
//           .addCall(5, 'detach', LF.fromDetach)
//           .addCall(5, 'detachSynthetic', LF.fromDetach)
//           .addCall(5, 'detachControllers', LF.fromDetach)

//           // ce #2 controller
//           .addCall(7, 'detach', LF.fromDetach)
//           .addCall(7, 'detachCustomElement', LF.fromDetach)

//           // ce #2
//           .addCall(6, 'beforeDetach', LF.fromDetach)

//           // ce #2 controller
//           .addCall(7, 'detachControllers', LF.fromDetach)

//           // if #2 controller
//           .addCall(9, 'detach', LF.fromDetach)
//           .addCall(9, 'detachCustomAttribute', LF.fromDetach)

//           // if #2
//           .addCall(8, 'beforeDetach', LF.fromDetach),
//         '7',
//       );
//       assert.strictEqual(host.textContent, '16', '8');

//       scheduler.getRenderTaskQueue().flush();

//       assert.deepStrictEqual(
//         calls,
//         expectedCalls
//           // ce #1 controller
//           .addCall(2, 'unmount', LF.fromTick)
//           .addCall(2, 'unmountCustomElement', LF.fromTick)

//           // if #1 ifView
//           .addCall(5, 'unmount', LF.fromTick)
//           .addCall(5, 'unmountSynthetic', LF.fromTick)

//           // ce #2 controller
//           .addCall(7, 'unmount', LF.fromTick)
//           .addCall(7, 'unmountCustomElement', LF.fromTick)

//           .addCall(7, 'afterDetachChildren', LF.fromTick)

//           // ce #2
//           .addCall(6, 'afterDetachChildren', LF.fromTick)

//           // ce #1 controller
//           .addCall(2, 'afterDetachChildren', LF.fromTick)

//           // ce #1
//           .addCall(1, 'afterDetachChildren', LF.fromTick)
//         ,
//         '9',
//       );
//       assert.strictEqual(host.textContent, '', '10');

//       sut.unbind(sut, null, flags);

<<<<<<< HEAD
      assert.deepStrictEqual(
        calls,
        expectedCalls
          // ce #1 controller
          .addCall(2, 'unbind', LF.none)
          .addCall(2, 'unbindCustomElement', LF.fromUnbind)

          // ce #1
          .addCall(1, 'beforeUnbind', LF.fromUnbind)

          // ce #1 controller
          .addCall(2, 'unbindControllers', LF.fromUnbind)

          // if #1 controller
          .addCall(4, 'unbind', LF.fromUnbind)
          .addCall(4, 'unbindCustomAttribute', LF.fromUnbind)

          // if #1
          .addCall(3, 'beforeUnbind', LF.fromUnbind)

          // if #1 ifView
          .addCall(5, 'unbind', LF.fromUnbind)
          .addCall(5, 'unbindSynthetic', LF.fromUnbind)
          .addCall(5, 'unbindControllers', LF.fromUnbind)

          // ce #2 controller
          .addCall(7, 'unbind', LF.fromUnbind)
          .addCall(7, 'unbindCustomElement', LF.fromUnbind)

          // ce #2
          .addCall(6, 'beforeUnbind', LF.fromUnbind)

          // ce #2 controller
          .addCall(7, 'unbindControllers', LF.fromUnbind)

          // if #2 controller
          .addCall(9, 'unbind', LF.fromUnbind)
          .addCall(9, 'unbindCustomAttribute', LF.fromUnbind)

          // if #2
          .addCall(8, 'beforeUnbind', LF.fromUnbind)

          // if #2 controller
          .addCall(9, 'endUnbind', LF.fromUnbind)

          // ce #2 controller
          .addCall(7, 'unbindBindings', LF.fromUnbind)
          .addCall(7, 'endUnbind', LF.fromUnbind)

          // if #1 ifView
          .addCall(5, 'unbindBindings', LF.fromUnbind)
          .addCall(5, 'endUnbind', LF.fromUnbind)

          // if #1 controller
          .addCall(4, 'endUnbind', LF.fromUnbind)

          // ce #1 controller
          .addCall(2, 'unbindBindings', LF.fromUnbind)
          .addCall(2, 'endUnbind', LF.fromUnbind)

          // ce #2 controller
          .addCall(7, 'afterUnbind', LF.fromUnbind)

          // ce #2
          .addCall(6, 'afterUnbind', LF.fromUnbind)

          // ce #1 controller
          .addCall(2, 'afterUnbind', LF.fromUnbind)

          // ce #1
          .addCall(1, 'afterUnbind', LF.fromUnbind),
        '11',
      );

      tearDown();
    });

    it(`correctly executes 1-1 CustomElement+if with bindables lifecycles`, function () {
      const {
        lifecycle,
        scheduler,
        container,
        host,
        calls,
      } = createFixture();

      const flags = LF.none;

      const ViewModel = createViewModel(
        h(
          'div',
          null,
          h('au-m', { class: 'au' }),
          '',
          h('au-m', { class: 'au' }),
        ),
        [
          'msg',
        ],
        [
          [
            new TextBindingInstruction(parseExpression(`\${msg}`, BindingType.Interpolation)),
          ],
          [
            new HydrateTemplateController(
              createDescription(
                'if',
                h('view-model', { class: 'au' }),
                [],
                [
                  [
                    new HydrateElementInstruction(
                      'view-model',
                      [new ToViewBindingInstruction(parseExpression('msg'), 'msg')],
                      null,
                    ),
                  ],
                ],
                noHooks,
              ),
              'if',
              [new ToViewBindingInstruction(parseExpression('id===1&oneTime'), 'value')],
              TemplateControllerLinkType.none
            ),
          ],
        ],
      );

      const viewModel = container.get(ViewModel);
      viewModel['msg'] = 'hi';

      const sut = Controller.forCustomElement(viewModel, lifecycle, host, container, void 0, null);

      const expectedCalls = new CallCollection();

      assert.deepStrictEqual(
        calls,
        expectedCalls
          // ce #1
          .addCall(1, 'created', LF.getterSetterStrategy),
        '1',
      );

      sut.bind(flags);

      const ifInstance = sut.controllers[0].bindingContext as unknown as If;
      const secondCustomElementController = ifInstance.ifView.controllers[0] as ICustomElementController;
      const secondIfInstance = secondCustomElementController.controllers[0].bindingContext as unknown as If;

      assert.deepStrictEqual(
        calls,
        expectedCalls
          // ce #1 controller
          .addCall(2, 'bind', LF.none)
          .addCall(2, 'bindCustomElement', LF.fromBind, sut.scope)
          .addCall(2, 'bindBindings', LF.fromBind, sut.scope)

          // if #1
          .addCall(3, 'valueChanged', true, false, LF.none)

          // ce #1
          .addCall(1, 'beforeBind', LF.fromBind)

          // ce #1 controller
          .addCall(2, 'bindControllers', LF.fromBind, sut.scope)

          // if #1 controller
          .addCall(4, 'bind', LF.fromBind, sut.scope)
          .addCall(4, 'bindCustomAttribute', LF.fromBind, sut.scope)

          // if #1
          .addCall(3, 'beforeBind', LF.fromBind)
          .addCall(3, 'swap', true, LF.fromBind)
          .addCall(3, 'updateView', true, LF.fromBind)
          .addCall(3, 'ensureView', void 0, ifInstance['ifFactory'], LF.fromBind)

          // ce #2
          .addCall(6, 'created', LF.fromBind | LF.getterSetterStrategy)

          // if #1 ifView
          .addCall(5, 'hold', ifInstance['location'])

          // if #1
          .addCall(3, 'activate', ifInstance.ifView, LF.fromBind)
          .addCall(3, 'bindView', LF.fromBind)

          // if #1 ifView
          .addCall(5, 'bind', LF.fromBind, sut.scope)
          .addCall(5, 'bindSynthetic', LF.fromBind, sut.scope)
          .addCall(5, 'bindBindings', LF.fromBind, sut.scope)
          .addCall(5, 'bindControllers', LF.fromBind, sut.scope)

          // ce #2 controller
          .addCall(7, 'bind', LF.fromBind, sut.scope)
          .addCall(7, 'bindCustomElement', LF.fromBind, secondCustomElementController.scope)
          .addCall(7, 'bindBindings', LF.fromBind, secondCustomElementController.scope)

          // ce #2
          .addCall(6, 'beforeBind', LF.fromBind)

          // ce #2 controller
          .addCall(7, 'bindControllers', LF.fromBind, secondCustomElementController.scope)

          // if #2 controller
          .addCall(9, 'bind', LF.fromBind, secondCustomElementController.scope)
          .addCall(9, 'bindCustomAttribute', LF.fromBind, secondCustomElementController.scope)

          // if #2
          .addCall(8, 'beforeBind', LF.fromBind)
          .addCall(8, 'swap', false, LF.fromBind)
          .addCall(8, 'deactivate', LF.fromBind)
          .addCall(8, 'updateView', false, LF.fromBind)
          .addCall(8, 'activate', secondIfInstance.elseView, LF.fromBind)

          // if #2 controller
          .addCall(9, 'endBind', LF.fromBind)
=======
//       assert.deepStrictEqual(
//         calls,
//         expectedCalls
//           // ce #1 controller
//           .addCall(2, 'unbind', LF.none)
//           .addCall(2, 'unbindCustomElement', LF.fromUnbind)

//           // ce #1
//           .addCall(1, 'beforeUnbind', LF.fromUnbind)

//           // ce #1 controller
//           .addCall(2, 'unbindControllers', LF.fromUnbind)

//           // if #1 controller
//           .addCall(4, 'unbind', LF.fromUnbind)
//           .addCall(4, 'unbindCustomAttribute', LF.fromUnbind)

//           // if #1
//           .addCall(3, 'beforeUnbind', LF.fromUnbind)

//           // if #1 ifView
//           .addCall(5, 'unbind', LF.fromUnbind)
//           .addCall(5, 'unbindSynthetic', LF.fromUnbind)
//           .addCall(5, 'unbindControllers', LF.fromUnbind)

//           // ce #2 controller
//           .addCall(7, 'unbind', LF.fromUnbind)
//           .addCall(7, 'unbindCustomElement', LF.fromUnbind)

//           // ce #2
//           .addCall(6, 'beforeUnbind', LF.fromUnbind)

//           // ce #2 controller
//           .addCall(7, 'unbindControllers', LF.fromUnbind)

//           // if #2 controller
//           .addCall(9, 'unbind', LF.fromUnbind)
//           .addCall(9, 'unbindCustomAttribute', LF.fromUnbind)

//           // if #2
//           .addCall(8, 'beforeUnbind', LF.fromUnbind)

//           // if #2 controller
//           .addCall(9, 'endUnbind', LF.fromUnbind)

//           // ce #2 controller
//           .addCall(7, 'unbindBindings', LF.fromUnbind)
//           .addCall(7, 'endUnbind', LF.fromUnbind)

//           // if #1 ifView
//           .addCall(5, 'unbindBindings', LF.fromUnbind)
//           .addCall(5, 'endUnbind', LF.fromUnbind)

//           // if #1 controller
//           .addCall(4, 'endUnbind', LF.fromUnbind)

//           // ce #1 controller
//           .addCall(2, 'unbindBindings', LF.fromUnbind)
//           .addCall(2, 'endUnbind', LF.fromUnbind)

//           // ce #2 controller
//           .addCall(7, 'afterUnbindChildren', LF.fromUnbind)

//           // ce #2
//           .addCall(6, 'afterUnbindChildren', LF.fromUnbind)

//           // ce #1 controller
//           .addCall(2, 'afterUnbindChildren', LF.fromUnbind)

//           // ce #1
//           .addCall(1, 'afterUnbindChildren', LF.fromUnbind),
//         '11',
//       );

//       tearDown();
//     });

//     it(`correctly executes 1-1 CustomElement+if with bindables lifecycles`, function () {
//       const {
//         lifecycle,
//         scheduler,
//         container,
//         host,
//         calls,
//       } = createFixture();

//       const flags = LF.none;

//       const ViewModel = createViewModel(
//         h(
//           'div',
//           null,
//           h('au-m', { class: 'au' }),
//           '',
//           h('au-m', { class: 'au' }),
//         ),
//         [
//           'msg',
//         ],
//         [
//           [
//             new TextBindingInstruction(parseExpression(`\${msg}`, BindingType.Interpolation)),
//           ],
//           [
//             new HydrateTemplateController(
//               createDescription(
//                 'if',
//                 h('view-model', { class: 'au' }),
//                 [],
//                 [
//                   [
//                     new HydrateElementInstruction(
//                       'view-model',
//                       [new ToViewBindingInstruction(parseExpression('msg'), 'msg')],
//                     ),
//                   ],
//                 ],
//                 noHooks,
//               ),
//               'if',
//               [new ToViewBindingInstruction(parseExpression('id===1&oneTime'), 'value')],
//             ),
//           ],
//         ],
//       );

//       const viewModel = container.get(ViewModel);
//       viewModel['msg'] = 'hi';

//       const sut = Controller.forCustomElement(viewModel, lifecycle, host, container, void 0);

//       const expectedCalls = new CallCollection();

//       assert.deepStrictEqual(
//         calls,
//         expectedCalls
//           // ce #1
//           .addCall(1, 'created', LF.getterSetterStrategy),
//         '1',
//       );

//       sut.bind(sut, null, flags);

//       const ifInstance = sut.controllers[0].bindingContext as unknown as If;
//       const secondCustomElementController = ifInstance.ifView.controllers[0] as ICustomElementController;
//       const secondIfInstance = secondCustomElementController.controllers[0].bindingContext as unknown as If;

//       assert.deepStrictEqual(
//         calls,
//         expectedCalls
//           // ce #1 controller
//           .addCall(2, 'bind', LF.none)
//           .addCall(2, 'bindCustomElement', LF.fromBind, sut.scope)
//           .addCall(2, 'bindBindings', LF.fromBind, sut.scope)

//           // if #1
//           .addCall(3, 'valueChanged', true, false, LF.none)

//           // ce #1
//           .addCall(1, 'beforeBind', LF.fromBind)

//           // ce #1 controller
//           .addCall(2, 'bindControllers', LF.fromBind, sut.scope)

//           // if #1 controller
//           .addCall(4, 'bind', LF.fromBind, sut.scope)
//           .addCall(4, 'bindCustomAttribute', LF.fromBind, sut.scope)

//           // if #1
//           .addCall(3, 'beforeBind', LF.fromBind)
//           .addCall(3, 'swap', true, LF.fromBind)
//           .addCall(3, 'updateView', true, LF.fromBind)
//           .addCall(3, 'ensureView', void 0, ifInstance['ifFactory'], LF.fromBind)

//           // ce #2
//           .addCall(6, 'created', LF.fromBind | LF.getterSetterStrategy)

//           // if #1 ifView
//           .addCall(5, 'hold', ifInstance['location'])

//           // if #1
//           .addCall(3, 'activate', ifInstance.ifView, LF.fromBind)
//           .addCall(3, 'bindView', LF.fromBind)

//           // if #1 ifView
//           .addCall(5, 'bind', LF.fromBind, sut.scope)
//           .addCall(5, 'bindSynthetic', LF.fromBind, sut.scope)
//           .addCall(5, 'bindBindings', LF.fromBind, sut.scope)
//           .addCall(5, 'bindControllers', LF.fromBind, sut.scope)

//           // ce #2 controller
//           .addCall(7, 'bind', LF.fromBind, sut.scope)
//           .addCall(7, 'bindCustomElement', LF.fromBind, secondCustomElementController.scope)
//           .addCall(7, 'bindBindings', LF.fromBind, secondCustomElementController.scope)

//           // ce #2
//           .addCall(6, 'beforeBind', LF.fromBind)

//           // ce #2 controller
//           .addCall(7, 'bindControllers', LF.fromBind, secondCustomElementController.scope)

//           // if #2 controller
//           .addCall(9, 'bind', LF.fromBind, secondCustomElementController.scope)
//           .addCall(9, 'bindCustomAttribute', LF.fromBind, secondCustomElementController.scope)

//           // if #2
//           .addCall(8, 'beforeBind', LF.fromBind)
//           .addCall(8, 'swap', false, LF.fromBind)
//           .addCall(8, 'deactivate', LF.fromBind)
//           .addCall(8, 'updateView', false, LF.fromBind)
//           .addCall(8, 'activate', secondIfInstance.elseView, LF.fromBind)

//           // if #2 controller
//           .addCall(9, 'endBind', LF.fromBind)
>>>>>>> 08471543

//           // ce #2 controller
//           .addCall(7, 'endBind', LF.fromBind)

//           // if #1 ifView
//           .addCall(5, 'endBind', LF.fromBind)

//           // if #1 controller
//           .addCall(4, 'endBind', LF.fromBind)

//           // ce #1 controller
//           .addCall(2, 'endBind', LF.fromBind)

//           // ce #2 controller
//           .addCall(7, 'afterBind', LF.fromBind)

//           // ce #2
//           .addCall(6, 'afterBind', LF.fromBind)

//           // ce #1 controller
//           .addCall(2, 'afterBind', LF.fromBind)

//           // ce #1
//           .addCall(1, 'afterBind', LF.fromBind),
//         '2',
//       );

//       sut.attach(sut, null, flags);

//       assert.deepStrictEqual(
//         calls,
//         expectedCalls
//           // ce #1 controller
//           .addCall(2, 'attach', LF.none)
//           .addCall(2, 'attachCustomElement', LF.fromAttach)

//           // ce #1
//           .addCall(1, 'beforeAttach', LF.fromAttach)

//           // ce #1 controller
//           .addCall(2, 'attachControllers', LF.fromAttach)

//           // if #1 controller
//           .addCall(4, 'attach', LF.fromAttach)
//           .addCall(4, 'attachCustomAttribute', LF.fromAttach)

//           // if #1
//           .addCall(3, 'beforeAttach', LF.fromAttach)
//           .addCall(3, 'attachView', LF.fromAttach)

//           // if #1 ifView
//           .addCall(5, 'attach', LF.fromAttach)
//           .addCall(5, 'attachSynthetic', LF.fromAttach)
//           .addCall(5, 'attachControllers', LF.fromAttach)

//           // ce #2 controller
//           .addCall(7, 'attach', LF.fromAttach)
//           .addCall(7, 'attachCustomElement', LF.fromAttach)

//           // ce #2
//           .addCall(6, 'beforeAttach', LF.fromAttach)

//           // ce #2 controller
//           .addCall(7, 'attachControllers', LF.fromAttach)

//           // if #2 controller
//           .addCall(9, 'attach', LF.fromAttach)
//           .addCall(9, 'attachCustomAttribute', LF.fromAttach)

//           // if #2
//           .addCall(8, 'beforeAttach', LF.fromAttach)
//           .addCall(8, 'attachView', LF.fromAttach),
//         '3',
//       );
//       assert.strictEqual(host.textContent, '', '4');

//       scheduler.getRenderTaskQueue().flush();

//       assert.deepStrictEqual(
//         calls,
//         expectedCalls
//           // ce #1 controller
//           .addCall(2, 'mount', LF.fromTick)
//           .addCall(2, 'mountCustomElement', LF.fromTick)

//           // if #1 ifView
//           .addCall(5, 'mount', LF.fromTick)
//           .addCall(5, 'mountSynthetic', LF.fromTick)

//           // ce #2 controller
//           .addCall(7, 'mount', LF.fromTick)
//           .addCall(7, 'mountCustomElement', LF.fromTick)

//           .addCall(7, 'afterAttachChildren', LF.fromTick)

//           // ce #2
//           .addCall(6, 'afterAttachChildren', LF.fromTick)

//           // ce #1 controller
//           .addCall(2, 'afterAttachChildren', LF.fromTick)

//           // ce #1
//           .addCall(1, 'afterAttachChildren', LF.fromTick),
//         '5',
//       );
//       assert.strictEqual(host.textContent, 'hihi', '6');

//       sut.detach(sut, null, flags);

//       assert.deepStrictEqual(
//         calls,
//         expectedCalls
//           // ce #1 controller
//           .addCall(2, 'detach', LF.none)
//           .addCall(2, 'detachCustomElement', LF.fromDetach)

//           // ce #1
//           .addCall(1, 'beforeDetach', LF.fromDetach)

//           // ce #1 controller
//           .addCall(2, 'detachControllers', LF.fromDetach)

//           // if #1 controller
//           .addCall(4, 'detach', LF.fromDetach)
//           .addCall(4, 'detachCustomAttribute', LF.fromDetach)

//           // if #1
//           .addCall(3, 'beforeDetach', LF.fromDetach)

//           // if #1 ifView
//           .addCall(5, 'detach', LF.fromDetach)
//           .addCall(5, 'detachSynthetic', LF.fromDetach)
//           .addCall(5, 'detachControllers', LF.fromDetach)

//           // ce #2 controller
//           .addCall(7, 'detach', LF.fromDetach)
//           .addCall(7, 'detachCustomElement', LF.fromDetach)

//           // ce #2
//           .addCall(6, 'beforeDetach', LF.fromDetach)

//           // ce #2 controller
//           .addCall(7, 'detachControllers', LF.fromDetach)

//           // if #2 controller
//           .addCall(9, 'detach', LF.fromDetach)
//           .addCall(9, 'detachCustomAttribute', LF.fromDetach)

//           // if #2
//           .addCall(8, 'beforeDetach', LF.fromDetach),
//         '7',
//       );
//       assert.strictEqual(host.textContent, 'hihi', '8');

//       scheduler.getRenderTaskQueue().flush();

//       assert.deepStrictEqual(
//         calls,
//         expectedCalls
//           // ce #1 controller
//           .addCall(2, 'unmount', LF.fromTick)
//           .addCall(2, 'unmountCustomElement', LF.fromTick)

//           // if #1 ifView
//           .addCall(5, 'unmount', LF.fromTick)
//           .addCall(5, 'unmountSynthetic', LF.fromTick)

//           // ce #2 controller
//           .addCall(7, 'unmount', LF.fromTick)
//           .addCall(7, 'unmountCustomElement', LF.fromTick)

//           .addCall(7, 'afterDetachChildren', LF.fromTick)

//           // ce #2
//           .addCall(6, 'afterDetachChildren', LF.fromTick)

//           // ce #1 controller
//           .addCall(2, 'afterDetachChildren', LF.fromTick)

//           // ce #1
//           .addCall(1, 'afterDetachChildren', LF.fromTick)
//         ,
//         '9',
//       );
//       assert.strictEqual(host.textContent, '', '10');

//       sut.unbind(sut, null, flags);

//       assert.deepStrictEqual(
//         calls,
//         expectedCalls
//           // ce #1 controller
//           .addCall(2, 'unbind', LF.none)
//           .addCall(2, 'unbindCustomElement', LF.fromUnbind)

//           // ce #1
//           .addCall(1, 'beforeUnbind', LF.fromUnbind)

//           // ce #1 controller
//           .addCall(2, 'unbindControllers', LF.fromUnbind)

//           // if #1 controller
//           .addCall(4, 'unbind', LF.fromUnbind)
//           .addCall(4, 'unbindCustomAttribute', LF.fromUnbind)

//           // if #1
//           .addCall(3, 'beforeUnbind', LF.fromUnbind)

//           // if #1 ifView
//           .addCall(5, 'unbind', LF.fromUnbind)
//           .addCall(5, 'unbindSynthetic', LF.fromUnbind)
//           .addCall(5, 'unbindControllers', LF.fromUnbind)

//           // ce #2 controller
//           .addCall(7, 'unbind', LF.fromUnbind)
//           .addCall(7, 'unbindCustomElement', LF.fromUnbind)

//           // ce #2
//           .addCall(6, 'beforeUnbind', LF.fromUnbind)

//           // ce #2 controller
//           .addCall(7, 'unbindControllers', LF.fromUnbind)

//           // if #2 controller
//           .addCall(9, 'unbind', LF.fromUnbind)
//           .addCall(9, 'unbindCustomAttribute', LF.fromUnbind)

//           // if #2
//           .addCall(8, 'beforeUnbind', LF.fromUnbind)

//           // if #2 controller
//           .addCall(9, 'endUnbind', LF.fromUnbind)

//           // ce #2 controller
//           .addCall(7, 'unbindBindings', LF.fromUnbind)
//           .addCall(7, 'endUnbind', LF.fromUnbind)

//           // if #1 ifView
//           .addCall(5, 'unbindBindings', LF.fromUnbind)
//           .addCall(5, 'endUnbind', LF.fromUnbind)

//           // if #1 controller
//           .addCall(4, 'endUnbind', LF.fromUnbind)

//           // ce #1 controller
//           .addCall(2, 'unbindBindings', LF.fromUnbind)
//           .addCall(2, 'endUnbind', LF.fromUnbind)

//           // ce #2 controller
//           .addCall(7, 'afterUnbindChildren', LF.fromUnbind)

//           // ce #2
//           .addCall(6, 'afterUnbindChildren', LF.fromUnbind)

//           // ce #1 controller
//           .addCall(2, 'afterUnbindChildren', LF.fromUnbind)

//           // ce #1
//           .addCall(1, 'afterUnbindChildren', LF.fromUnbind),
//         '11',
//       );

//       tearDown();
//     });
//   });
// });

// /**
//  * ```
//  * (incomplete notes)
//  * - repeater
//  *   - array
//  *     - add/replace/remove/reorder * start/middle/end/all
//  *   - map
//  *     - set/remove/clear * start/middle/end/all
//  *   - set
//  *     - set/remove/clear * start/middle/end/all
//  * - if
//  *   - under repeater
//  *   - above repeater
//  * - replaceable
//  *   - if on the replaceable
//  *   - repeater on the replaceable
//  *   - if on the part
//  *   - repeater on the part
//  * - with
//  *   - under any scope
//  * - compose
//  *   - everything else as sync
//  *   - everything else as async
//  *
//  * content:
//  * - shallow observers
//  *   - bind/to-view/from-view/two-way/one-time * self/setter / attribute-ns/data-attribute/checked/style/class/svg/value-attribute/select/element-property/element-attribute
//  *
//  * /call/ref/let/interpolation/listener
//  *
//  *
//  * - ce -> if -> ce
//  * - ce -> if -> if
//  * - ce -> if -> repeat
//  * - ce -> if -> with
//  * - ce -> if -> compose
//  *
//  * - ce -> repeat -> ce
//  * - ce -> with -> ce
//  * - ce -> compose -> ce
//  * - ce -> replace -> ce -> replaceable
//  * - ce -> if -> ce
//  * - custom-element -> repeat -> view
//  *```
//  */<|MERGE_RESOLUTION|>--- conflicted
+++ resolved
@@ -1,448 +1,3 @@
-<<<<<<< HEAD
-import {
-  Controller,
-  LifecycleFlags as LF,
-  Interpolation,
-  AccessScopeExpression,
-  CustomElement,
-  ITargetedInstruction,
-  HooksDefinition,
-  BindingMode,
-  BindingBehaviorExpression,
-  HydrateElementInstruction,
-  BindingType,
-  HydrateTemplateController,
-  ToViewBindingInstruction,
-  If,
-  CustomElementDefinition,
-  BindableDefinition,
-  ICustomElementController,
-  TemplateControllerLinkType,
-} from '@aurelia/runtime';
-import {
-  parseExpression,
-} from '@aurelia/jit';
-import {
-  TextBindingInstruction,
-} from '@aurelia/runtime-html';
-import {
-  TestContext,
-  assert,
-  h,
-  CallCollection,
-  recordCalls,
-  stopRecordingCalls,
-} from '@aurelia/testing';
-import {
-  PLATFORM,
-  Class,
-  resetId,
-  nextId,
-} from '@aurelia/kernel';
-
-describe.skip('controller', function () {
-  const allHooks = Object.freeze(new HooksDefinition({
-    created: true,
-    binding: true,
-    afterBind: true,
-    beforeAttach: true,
-    afterAttach: true,
-    beforeDetach: true,
-    caching: true,
-    afterDetach: true,
-    beforeUnbind: true,
-    afterUnbind: true,
-  }));
-  const noHooks = Object.freeze(new HooksDefinition({}));
-
-  function addTracingHooks<TProto>(ctor: Class<TProto>): Class<TProto & {
-    created(...args: any[]): void;
-    beforeBind(...args: any[]): void;
-    afterBind(...args: any[]): void;
-    beforeAttach(...args: any[]): void;
-    afterAttach(...args: any[]): void;
-    beforeDetach(...args: any[]): void;
-    caching(...args: any[]): void;
-    afterDetach(...args: any[]): void;
-    beforeUnbind(...args: any[]): void;
-    afterUnbind(...args: any[]): void;
-  }> {
-    const proto = ctor.prototype as any;
-
-    proto.created = function (...args: any[]): void {
-      this.$$calls.addCall(this.id, 'created', ...args);
-    };
-    proto.beforeBind = function (...args: any[]): void {
-      this.$$calls.addCall(this.id, 'beforeBind', ...args);
-    };
-    proto.afterBind = function (...args: any[]): void {
-      this.$$calls.addCall(this.id, 'afterBind', ...args);
-    };
-    proto.beforeAttach = function (...args: any[]): void {
-      this.$$calls.addCall(this.id, 'beforeAttach', ...args);
-    };
-    proto.afterAttach = function (...args: any[]): void {
-      this.$$calls.addCall(this.id, 'afterAttach', ...args);
-    };
-    proto.beforeDetach = function (...args: any[]): void {
-      this.$$calls.addCall(this.id, 'beforeDetach', ...args);
-    };
-    proto.caching = function (...args: any[]): void {
-      this.$$calls.addCall(this.id, 'caching', ...args);
-    };
-    proto.afterDetach = function (...args: any[]): void {
-      this.$$calls.addCall(this.id, 'afterDetach', ...args);
-    };
-    proto.beforeUnbind = function (...args: any[]): void {
-      this.$$calls.addCall(this.id, 'beforeUnbind', ...args);
-    };
-    proto.afterUnbind = function (...args: any[]): void {
-      this.$$calls.addCall(this.id, 'afterUnbind', ...args);
-    };
-
-    return ctor as any;
-  }
-
-  function createDescription(
-    name: string,
-    template: unknown,
-    bindables: string[],
-    instructions: ITargetedInstruction[][],
-    hooks: Readonly<HooksDefinition>,
-  ) {
-    return CustomElementDefinition.create({
-      name,
-      template,
-      needsCompile: false,
-      bindables: bindables.reduce(
-        function (acc, cur) {
-          acc[cur] = BindableDefinition.create(cur, { mode: BindingMode.oneTime });
-          return acc;
-        },
-        {},
-      ),
-      instructions,
-      hooks,
-    });
-  }
-
-  function createViewModel(
-    template: unknown,
-    bindables: string[],
-    instructions: ITargetedInstruction[][],
-  ) {
-    const description = createDescription(
-      'view-model',
-      template,
-      bindables,
-      instructions,
-      allHooks,
-    );
-
-    const $ViewModel = CustomElement.define(description, class {
-      public static readonly inject = [CallCollection];
-
-      public $controller: Controller<Node>;
-      public readonly id: number = nextId('au$component');
-
-      public constructor(
-        public readonly $$calls: CallCollection,
-      ) {}
-    });
-
-    return addTracingHooks($ViewModel);
-  }
-
-  function createFixture() {
-    resetId('au$component');
-
-    const ctx = TestContext.createHTMLTestContext();
-    const { container, lifecycle, dom, scheduler } = ctx;
-    const $loc = h('div');
-    const host = h('div', null, $loc);
-    const loc = dom.convertToRenderLocation($loc);
-    const calls = container.get(CallCollection);
-
-    recordCalls(Controller, calls);
-    recordCalls(If, calls);
-
-    return {
-      ctx,
-      calls,
-      container,
-      scheduler,
-      lifecycle,
-      dom,
-      host,
-      loc,
-    };
-  }
-
-  function tearDown() {
-    stopRecordingCalls(Controller);
-    stopRecordingCalls(If);
-  }
-
-  describe('forSyntheticView()', function () {
-    it(`correctly executes 1 CustomElement lifecycle`, function () {
-      const {
-        lifecycle,
-        scheduler,
-        container,
-        host,
-        calls,
-      } = createFixture();
-
-      const flags = LF.none;
-
-      const ViewModel = createViewModel(
-        h(
-          'div',
-          null,
-          h('au-m', { class: 'au' }),
-          '',
-        ),
-        [],
-        [
-          [
-            new TextBindingInstruction(
-              new Interpolation(['', ''], [new BindingBehaviorExpression(new AccessScopeExpression('id'), 'oneTime', PLATFORM.emptyArray)])
-            ),
-          ],
-        ],
-      );
-
-      const viewModel = container.get(ViewModel);
-
-      const sut = Controller.forCustomElement(viewModel, lifecycle, host, container, void 0, null);
-
-      const expectedCalls = new CallCollection();
-
-      assert.deepStrictEqual(
-        calls,
-        expectedCalls
-          .addCall(1, 'created', LF.getterSetterStrategy),
-        '1',
-      );
-
-      sut.bind(flags);
-
-      assert.deepStrictEqual(
-        calls,
-        expectedCalls
-          .addCall(2, 'bind', LF.none)
-          .addCall(2, 'bindCustomElement', LF.fromBind, sut.scope)
-          .addCall(2, 'bindBindings', LF.fromBind, sut.scope)
-          .addCall(1, 'beforeBind', LF.fromBind)
-          .addCall(2, 'bindControllers', LF.fromBind, sut.scope)
-          .addCall(2, 'endBind', LF.fromBind)
-          .addCall(2, 'afterBind', LF.fromBind)
-          .addCall(1, 'afterBind', LF.fromBind),
-        '2',
-      );
-
-      sut.attach(flags);
-
-      assert.deepStrictEqual(
-        calls,
-        expectedCalls
-          .addCall(2, 'attach', LF.none)
-          .addCall(2, 'attachCustomElement', LF.fromAttach)
-          .addCall(1, 'beforeAttach', LF.fromAttach)
-          .addCall(2, 'attachControllers', LF.fromAttach),
-        '3',
-      );
-      assert.strictEqual(host.textContent, '', '4');
-
-      scheduler.getRenderTaskQueue().flush();
-
-      assert.deepStrictEqual(
-        calls,
-        expectedCalls
-          .addCall(2, 'mount', LF.fromTick)
-          .addCall(2, 'mountCustomElement', LF.fromTick)
-          .addCall(2, 'afterAttach', LF.fromTick)
-          .addCall(1, 'afterAttach', LF.fromTick),
-        '5',
-      );
-      assert.strictEqual(host.textContent, '1', '6');
-
-      sut.detach(flags);
-
-      assert.deepStrictEqual(
-        calls,
-        expectedCalls
-          .addCall(2, 'detach', LF.none)
-          .addCall(2, 'detachCustomElement', LF.fromDetach)
-          .addCall(1, 'beforeDetach', LF.fromDetach)
-          .addCall(2, 'detachControllers', LF.fromDetach),
-        '7',
-      );
-      assert.strictEqual(host.textContent, '1', '8');
-
-      scheduler.getRenderTaskQueue().flush();
-
-      assert.deepStrictEqual(
-        calls,
-        expectedCalls
-          .addCall(2, 'unmount', LF.fromTick)
-          .addCall(2, 'unmountCustomElement', LF.fromTick)
-          .addCall(2, 'afterDetach', LF.fromTick)
-          .addCall(1, 'afterDetach', LF.fromTick),
-        '9',
-      );
-      assert.strictEqual(host.textContent, '', '10');
-
-      sut.unbind(flags);
-
-      assert.deepStrictEqual(
-        calls,
-        expectedCalls
-          .addCall(2, 'unbind', LF.none)
-          .addCall(2, 'unbindCustomElement', LF.fromUnbind)
-          .addCall(1, 'beforeUnbind', LF.fromUnbind)
-          .addCall(2, 'unbindControllers', LF.fromUnbind)
-          .addCall(2, 'unbindBindings', LF.fromUnbind)
-          .addCall(2, 'endUnbind', LF.fromUnbind)
-          .addCall(2, 'afterUnbind', LF.fromUnbind)
-          .addCall(1, 'afterUnbind', LF.fromUnbind),
-        '11',
-      );
-
-      tearDown();
-    });
-
-    it(`correctly executes 1-1 CustomElement+if lifecycles`, function () {
-      const {
-        lifecycle,
-        scheduler,
-        container,
-        host,
-        calls,
-      } = createFixture();
-
-      const flags = LF.none;
-
-      const ViewModel = createViewModel(
-        h(
-          'div',
-          null,
-          h('au-m', { class: 'au' }),
-          '',
-          h('au-m', { class: 'au' }),
-        ),
-        [],
-        [
-          [
-            new TextBindingInstruction(parseExpression(`\${id&oneTime}`, BindingType.Interpolation)),
-          ],
-          [
-            new HydrateTemplateController(
-              createDescription(
-                'if',
-                h('view-model', { class: 'au' }),
-                [],
-                [
-                  [new HydrateElementInstruction('view-model', [], null)],
-                ],
-                noHooks,
-              ),
-              'if',
-              [new ToViewBindingInstruction(parseExpression('id===1&oneTime'), 'value')],
-              TemplateControllerLinkType.none,
-            ),
-          ],
-        ],
-      );
-
-      const viewModel = container.get(ViewModel);
-
-      const sut = Controller.forCustomElement(viewModel, lifecycle, host, container, void 0, null);
-
-      const expectedCalls = new CallCollection();
-
-      assert.deepStrictEqual(
-        calls,
-        expectedCalls
-          // ce #1
-          .addCall(1, 'created', LF.getterSetterStrategy),
-        '1',
-      );
-
-      sut.bind(flags);
-
-      const ifInstance = sut.controllers[0].bindingContext as unknown as If;
-      const secondCustomElementController = ifInstance.ifView.controllers[0] as ICustomElementController;
-      const secondIfInstance = secondCustomElementController.controllers[0].bindingContext as unknown as If;
-
-      assert.deepStrictEqual(
-        calls,
-        expectedCalls
-          // ce #1 controller
-          .addCall(2, 'bind', LF.none)
-          .addCall(2, 'bindCustomElement', LF.fromBind, sut.scope)
-          .addCall(2, 'bindBindings', LF.fromBind, sut.scope)
-
-          // if #1
-          .addCall(3, 'valueChanged', true, false, LF.none)
-
-          // ce #1
-          .addCall(1, 'beforeBind', LF.fromBind)
-
-          // ce #1 controller
-          .addCall(2, 'bindControllers', LF.fromBind, sut.scope)
-
-          // if #1 controller
-          .addCall(4, 'bind', LF.fromBind, sut.scope)
-          .addCall(4, 'bindCustomAttribute', LF.fromBind, sut.scope)
-
-          // if #1
-          .addCall(3, 'beforeBind', LF.fromBind)
-          .addCall(3, 'swap', true, LF.fromBind)
-          .addCall(3, 'updateView', true, LF.fromBind)
-          .addCall(3, 'ensureView', void 0, ifInstance['ifFactory'], LF.fromBind)
-
-          // ce #2
-          .addCall(6, 'created', LF.fromBind | LF.getterSetterStrategy)
-
-          // if #1 ifView
-          .addCall(5, 'hold', ifInstance['location'])
-
-          // if #1
-          .addCall(3, 'activate', ifInstance.ifView, LF.fromBind)
-          .addCall(3, 'bindView', LF.fromBind)
-
-          // if #1 ifView
-          .addCall(5, 'bind', LF.fromBind, sut.scope)
-          .addCall(5, 'bindSynthetic', LF.fromBind, sut.scope)
-          .addCall(5, 'bindBindings', LF.fromBind, sut.scope)
-          .addCall(5, 'bindControllers', LF.fromBind, sut.scope)
-
-          // ce #2 controller
-          .addCall(7, 'bind', LF.fromBind, sut.scope)
-          .addCall(7, 'bindCustomElement', LF.fromBind, secondCustomElementController.scope)
-          .addCall(7, 'bindBindings', LF.fromBind, secondCustomElementController.scope)
-
-          // ce #2
-          .addCall(6, 'beforeBind', LF.fromBind)
-
-          // ce #2 controller
-          .addCall(7, 'bindControllers', LF.fromBind, secondCustomElementController.scope)
-
-          // if #2 controller
-          .addCall(9, 'bind', LF.fromBind, secondCustomElementController.scope)
-          .addCall(9, 'bindCustomAttribute', LF.fromBind, secondCustomElementController.scope)
-
-          // if #2
-          .addCall(8, 'beforeBind', LF.fromBind)
-          .addCall(8, 'swap', false, LF.fromBind)
-          .addCall(8, 'deactivate', LF.fromBind)
-          .addCall(8, 'updateView', false, LF.fromBind)
-          .addCall(8, 'activate', secondIfInstance.elseView, LF.fromBind)
-
-          // if #2 controller
-          .addCall(9, 'endBind', LF.fromBind)
-=======
 // import {
 //   Controller,
 //   LifecycleFlags as LF,
@@ -884,7 +439,6 @@
 
 //           // if #2 controller
 //           .addCall(9, 'endBind', LF.fromBind)
->>>>>>> 08471543
 
 //           // ce #2 controller
 //           .addCall(7, 'endBind', LF.fromBind)
@@ -1073,224 +627,6 @@
 
 //       sut.unbind(sut, null, flags);
 
-<<<<<<< HEAD
-      assert.deepStrictEqual(
-        calls,
-        expectedCalls
-          // ce #1 controller
-          .addCall(2, 'unbind', LF.none)
-          .addCall(2, 'unbindCustomElement', LF.fromUnbind)
-
-          // ce #1
-          .addCall(1, 'beforeUnbind', LF.fromUnbind)
-
-          // ce #1 controller
-          .addCall(2, 'unbindControllers', LF.fromUnbind)
-
-          // if #1 controller
-          .addCall(4, 'unbind', LF.fromUnbind)
-          .addCall(4, 'unbindCustomAttribute', LF.fromUnbind)
-
-          // if #1
-          .addCall(3, 'beforeUnbind', LF.fromUnbind)
-
-          // if #1 ifView
-          .addCall(5, 'unbind', LF.fromUnbind)
-          .addCall(5, 'unbindSynthetic', LF.fromUnbind)
-          .addCall(5, 'unbindControllers', LF.fromUnbind)
-
-          // ce #2 controller
-          .addCall(7, 'unbind', LF.fromUnbind)
-          .addCall(7, 'unbindCustomElement', LF.fromUnbind)
-
-          // ce #2
-          .addCall(6, 'beforeUnbind', LF.fromUnbind)
-
-          // ce #2 controller
-          .addCall(7, 'unbindControllers', LF.fromUnbind)
-
-          // if #2 controller
-          .addCall(9, 'unbind', LF.fromUnbind)
-          .addCall(9, 'unbindCustomAttribute', LF.fromUnbind)
-
-          // if #2
-          .addCall(8, 'beforeUnbind', LF.fromUnbind)
-
-          // if #2 controller
-          .addCall(9, 'endUnbind', LF.fromUnbind)
-
-          // ce #2 controller
-          .addCall(7, 'unbindBindings', LF.fromUnbind)
-          .addCall(7, 'endUnbind', LF.fromUnbind)
-
-          // if #1 ifView
-          .addCall(5, 'unbindBindings', LF.fromUnbind)
-          .addCall(5, 'endUnbind', LF.fromUnbind)
-
-          // if #1 controller
-          .addCall(4, 'endUnbind', LF.fromUnbind)
-
-          // ce #1 controller
-          .addCall(2, 'unbindBindings', LF.fromUnbind)
-          .addCall(2, 'endUnbind', LF.fromUnbind)
-
-          // ce #2 controller
-          .addCall(7, 'afterUnbind', LF.fromUnbind)
-
-          // ce #2
-          .addCall(6, 'afterUnbind', LF.fromUnbind)
-
-          // ce #1 controller
-          .addCall(2, 'afterUnbind', LF.fromUnbind)
-
-          // ce #1
-          .addCall(1, 'afterUnbind', LF.fromUnbind),
-        '11',
-      );
-
-      tearDown();
-    });
-
-    it(`correctly executes 1-1 CustomElement+if with bindables lifecycles`, function () {
-      const {
-        lifecycle,
-        scheduler,
-        container,
-        host,
-        calls,
-      } = createFixture();
-
-      const flags = LF.none;
-
-      const ViewModel = createViewModel(
-        h(
-          'div',
-          null,
-          h('au-m', { class: 'au' }),
-          '',
-          h('au-m', { class: 'au' }),
-        ),
-        [
-          'msg',
-        ],
-        [
-          [
-            new TextBindingInstruction(parseExpression(`\${msg}`, BindingType.Interpolation)),
-          ],
-          [
-            new HydrateTemplateController(
-              createDescription(
-                'if',
-                h('view-model', { class: 'au' }),
-                [],
-                [
-                  [
-                    new HydrateElementInstruction(
-                      'view-model',
-                      [new ToViewBindingInstruction(parseExpression('msg'), 'msg')],
-                      null,
-                    ),
-                  ],
-                ],
-                noHooks,
-              ),
-              'if',
-              [new ToViewBindingInstruction(parseExpression('id===1&oneTime'), 'value')],
-              TemplateControllerLinkType.none
-            ),
-          ],
-        ],
-      );
-
-      const viewModel = container.get(ViewModel);
-      viewModel['msg'] = 'hi';
-
-      const sut = Controller.forCustomElement(viewModel, lifecycle, host, container, void 0, null);
-
-      const expectedCalls = new CallCollection();
-
-      assert.deepStrictEqual(
-        calls,
-        expectedCalls
-          // ce #1
-          .addCall(1, 'created', LF.getterSetterStrategy),
-        '1',
-      );
-
-      sut.bind(flags);
-
-      const ifInstance = sut.controllers[0].bindingContext as unknown as If;
-      const secondCustomElementController = ifInstance.ifView.controllers[0] as ICustomElementController;
-      const secondIfInstance = secondCustomElementController.controllers[0].bindingContext as unknown as If;
-
-      assert.deepStrictEqual(
-        calls,
-        expectedCalls
-          // ce #1 controller
-          .addCall(2, 'bind', LF.none)
-          .addCall(2, 'bindCustomElement', LF.fromBind, sut.scope)
-          .addCall(2, 'bindBindings', LF.fromBind, sut.scope)
-
-          // if #1
-          .addCall(3, 'valueChanged', true, false, LF.none)
-
-          // ce #1
-          .addCall(1, 'beforeBind', LF.fromBind)
-
-          // ce #1 controller
-          .addCall(2, 'bindControllers', LF.fromBind, sut.scope)
-
-          // if #1 controller
-          .addCall(4, 'bind', LF.fromBind, sut.scope)
-          .addCall(4, 'bindCustomAttribute', LF.fromBind, sut.scope)
-
-          // if #1
-          .addCall(3, 'beforeBind', LF.fromBind)
-          .addCall(3, 'swap', true, LF.fromBind)
-          .addCall(3, 'updateView', true, LF.fromBind)
-          .addCall(3, 'ensureView', void 0, ifInstance['ifFactory'], LF.fromBind)
-
-          // ce #2
-          .addCall(6, 'created', LF.fromBind | LF.getterSetterStrategy)
-
-          // if #1 ifView
-          .addCall(5, 'hold', ifInstance['location'])
-
-          // if #1
-          .addCall(3, 'activate', ifInstance.ifView, LF.fromBind)
-          .addCall(3, 'bindView', LF.fromBind)
-
-          // if #1 ifView
-          .addCall(5, 'bind', LF.fromBind, sut.scope)
-          .addCall(5, 'bindSynthetic', LF.fromBind, sut.scope)
-          .addCall(5, 'bindBindings', LF.fromBind, sut.scope)
-          .addCall(5, 'bindControllers', LF.fromBind, sut.scope)
-
-          // ce #2 controller
-          .addCall(7, 'bind', LF.fromBind, sut.scope)
-          .addCall(7, 'bindCustomElement', LF.fromBind, secondCustomElementController.scope)
-          .addCall(7, 'bindBindings', LF.fromBind, secondCustomElementController.scope)
-
-          // ce #2
-          .addCall(6, 'beforeBind', LF.fromBind)
-
-          // ce #2 controller
-          .addCall(7, 'bindControllers', LF.fromBind, secondCustomElementController.scope)
-
-          // if #2 controller
-          .addCall(9, 'bind', LF.fromBind, secondCustomElementController.scope)
-          .addCall(9, 'bindCustomAttribute', LF.fromBind, secondCustomElementController.scope)
-
-          // if #2
-          .addCall(8, 'beforeBind', LF.fromBind)
-          .addCall(8, 'swap', false, LF.fromBind)
-          .addCall(8, 'deactivate', LF.fromBind)
-          .addCall(8, 'updateView', false, LF.fromBind)
-          .addCall(8, 'activate', secondIfInstance.elseView, LF.fromBind)
-
-          // if #2 controller
-          .addCall(9, 'endBind', LF.fromBind)
-=======
 //       assert.deepStrictEqual(
 //         calls,
 //         expectedCalls
@@ -1505,7 +841,6 @@
 
 //           // if #2 controller
 //           .addCall(9, 'endBind', LF.fromBind)
->>>>>>> 08471543
 
 //           // ce #2 controller
 //           .addCall(7, 'endBind', LF.fromBind)
