--- conflicted
+++ resolved
@@ -1,12 +1,7 @@
 {
   "name": "@aurelia/fetch-client",
-<<<<<<< HEAD
-  "version": "2.1.0-dev.202108061307",
-  "main": "dist/cjs/index.js",
-=======
   "version": "2.0.0-alpha.16",
   "main": "dist/esm/index.js",
->>>>>>> d0e2b7f7
   "module": "dist/esm/index.js",
   "types": "dist/types/index.d.ts",
   "typings": "dist/types/index.d.ts",
@@ -45,13 +40,8 @@
     "access": "public"
   },
   "dependencies": {
-<<<<<<< HEAD
-    "@aurelia/kernel": "2.1.0-dev.202108061307",
-    "@aurelia/metadata": "2.1.0-dev.202108061307"
-=======
     "@aurelia/kernel": "2.0.0-alpha.16",
     "@aurelia/metadata": "2.0.0-alpha.16"
->>>>>>> d0e2b7f7
   },
   "devDependencies": {
     "typescript": "^4.3.5"
