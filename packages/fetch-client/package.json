{
  "name": "@aurelia/fetch-client",
<<<<<<< HEAD
  "version": "0.6.0",
  "main": "dist/umd/index.js",
=======
  "version": "0.7.0",
  "main": "dist/esnext/index.js",
>>>>>>> f2f10fa3
  "module": "dist/esnext/index.js",
  "types": "dist/index.d.ts",
  "typings": "dist/index.d.ts",
  "license": "MIT",
  "homepage": "https://aurelia.io",
  "repository": {
    "type": "git",
    "url": "https://github.com/aurelia/aurelia"
  },
  "bugs": {
    "url": "https://github.com/aurelia/aurelia/issues"
  },
  "keywords": [
    "aurelia",
    "fetch-client"
  ],
  "files": [
    "dist",
    "src",
    "README.md",
    "CHANGELOG.md",
    "LICENSE"
  ],
  "scripts": {
    "lint": "eslint --cache --ext .js,.ts src/",
    "build": "tsc -b",
    "dev": "tsc -b -w"
  },
  "publishConfig": {
    "access": "public"
  },
  "dependencies": {
    "@aurelia/kernel": "0.7.0",
    "@aurelia/metadata": "0.7.0",
    "@aurelia/runtime-html": "0.7.0",
    "@aurelia/runtime": "0.7.0",
    "@aurelia/scheduler": "0.7.0"
  },
  "devDependencies": {
    "typescript": "^3.8.3"
  }
}<|MERGE_RESOLUTION|>--- conflicted
+++ resolved
@@ -1,12 +1,7 @@
 {
   "name": "@aurelia/fetch-client",
-<<<<<<< HEAD
-  "version": "0.6.0",
-  "main": "dist/umd/index.js",
-=======
   "version": "0.7.0",
   "main": "dist/esnext/index.js",
->>>>>>> f2f10fa3
   "module": "dist/esnext/index.js",
   "types": "dist/index.d.ts",
   "typings": "dist/index.d.ts",
