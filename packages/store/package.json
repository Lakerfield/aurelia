--- conflicted
+++ resolved
@@ -36,13 +36,8 @@
     "access": "public"
   },
   "dependencies": {
-<<<<<<< HEAD
-    "@aurelia/kernel": "0.5.0-dev.201911142058",
-    "rxjs": "^6.5.2"
-=======
     "@aurelia/kernel": "0.4.0",
     "rxjs": "^6.5.3"
->>>>>>> fbd8ee48
   },
   "devDependencies": {
     "@types/node": "^12.12.7",
