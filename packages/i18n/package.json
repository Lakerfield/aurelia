--- conflicted
+++ resolved
@@ -49,11 +49,7 @@
     "i18next": "^17.0.0"
   },
   "devDependencies": {
-<<<<<<< HEAD
-    "typescript": "^4.3.4"
-=======
     "typescript": "^4.3.5"
->>>>>>> 996069e6
   },
   "engines": {
     "node": ">=14.17.0"
