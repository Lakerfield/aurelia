{
  "name": "@aurelia/__e2e__",
  "private": true,
  "license": "MIT",
  "engines": {
    "node": ">=10.16.0",
    "npm": ">=6.1.0"
  },
  "version": "0.7.0-dev.201912220640",
  "scripts": {
    "prestart": "rimraf dist",
    "start": "webpack-dev-server --no-inline",
    "preserve": "rimraf dist && webpack --config webpack.config.js",
    "serve": "http-server -c-1 -p 9000 dist",
    "cypress:run": "cypress run",
    "cypress:debug": "cypress open --config watchForFileChanges=true",
    "e2e": "start-server-and-test :9500 cypress:run",
    "e2e:debug": "start-server-and-test :9500 cypress:debug"
  },
  "dependencies": {
    "@aurelia/debug": "0.7.0-dev.201912220640",
    "@aurelia/i18n": "0.7.0-dev.201912220640",
    "@aurelia/jit": "0.7.0-dev.201912220640",
    "@aurelia/jit-html": "0.7.0-dev.201912220640",
    "@aurelia/jit-html-browser": "0.7.0-dev.201912220640",
    "@aurelia/kernel": "0.7.0-dev.201912220640",
    "@aurelia/runtime": "0.7.0-dev.201912220640",
    "@aurelia/runtime-html": "0.7.0-dev.201912220640",
    "@aurelia/runtime-html-browser": "0.7.0-dev.201912220640",
    "i18next-intervalplural-postprocessor": "^1.0.0",
    "relative-time-format": "^1.0.0",
    "i18next-fetch-backend": "^2.2.0"
  },
  "devDependencies": {
    "@cypress/webpack-preprocessor": "^4.1.1",
    "@types/node": "^12.12.21",
    "cypress": "^3.8.0",
    "html-loader": "^0.5.5",
    "html-webpack-plugin": "^3.2.0",
    "http-server": "0.9.0",
    "rimraf": "^3.0.0",
    "start-server-and-test": "^1.10.6",
    "ts-loader": "^6.2.1",
    "typescript": "^3.7.4",
    "webpack": "^4.41.4",
    "webpack-cli": "^3.3.10",
<<<<<<< HEAD
    "webpack-dev-server": "^3.9.0",
    "copy-webpack-plugin": "^5.0.5"
  },
  "main": "dist/umd/index.js",
  "module": "dist/esnext/index.js"
=======
    "webpack-dev-server": "^3.10.1",
    "copy-webpack-plugin": "^5.1.1"
  }
>>>>>>> 120cb18a
}<|MERGE_RESOLUTION|>--- conflicted
+++ resolved
@@ -44,15 +44,7 @@
     "typescript": "^3.7.4",
     "webpack": "^4.41.4",
     "webpack-cli": "^3.3.10",
-<<<<<<< HEAD
-    "webpack-dev-server": "^3.9.0",
-    "copy-webpack-plugin": "^5.0.5"
-  },
-  "main": "dist/umd/index.js",
-  "module": "dist/esnext/index.js"
-=======
     "webpack-dev-server": "^3.10.1",
     "copy-webpack-plugin": "^5.1.1"
   }
->>>>>>> 120cb18a
 }