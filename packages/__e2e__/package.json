{
  "name": "@aurelia/__e2e__",
  "private": true,
  "license": "MIT",
  "engines": {
    "node": ">=10.16.0",
    "npm": ">=6.1.0"
  },
  "version": "0.8.0-dev.202010151053",
  "scripts": {
    "prestart": "rimraf dist",
    "start": "webpack-dev-server --no-inline",
    "preserve": "rimraf dist && webpack --config webpack.config.js",
    "serve": "au-http-server au.conf.js",
    "cypress:run": "cypress run",
    "cypress:debug": "cypress open --config watchForFileChanges=true",
    "e2e": "start-server-and-test :9500 cypress:run",
    "e2e:debug": "start-server-and-test :9500 cypress:debug"
  },
  "dependencies": {
<<<<<<< HEAD
    "@aurelia/debug": "0.8.0-dev.202010151053",
    "@aurelia/i18n": "0.8.0-dev.202010151053",
    "@aurelia/kernel": "0.8.0-dev.202010151053",
    "@aurelia/metadata": "0.8.0-dev.202010151053",
    "@aurelia/runtime-html-browser": "0.8.0-dev.202010151053",
    "@aurelia/runtime-html": "0.8.0-dev.202010151053",
    "@aurelia/runtime": "0.8.0-dev.202010151053",
    "@aurelia/scheduler-dom": "0.8.0-dev.202010151053",
    "@aurelia/scheduler": "0.8.0-dev.202010151053",
    "@aurelia/validation": "0.8.0-dev.202010151053",
=======
    "@aurelia/i18n": "0.7.0",
    "@aurelia/kernel": "0.7.0",
    "@aurelia/metadata": "0.7.0",
    "@aurelia/platform": "0.7.0",
    "@aurelia/platform-browser": "0.7.0",
    "@aurelia/runtime-html": "0.7.0",
    "@aurelia/runtime": "0.7.0",
    "@aurelia/validation": "0.7.0",
>>>>>>> fddd8c75
    "i18next": "^17.0.0",
    "i18next-fetch-backend": "^2.2.0",
    "i18next-intervalplural-postprocessor": "^1.0.0",
    "relative-time-format": "^1.0.0"
  },
  "devDependencies": {
    "@cypress/webpack-preprocessor": "^4.1.1",
    "@types/node": "^14.11.5",
    "@aurelia/http-server": "0.7.0",
    "cypress": "^3.8.0",
    "html-loader": "^1.3.1",
    "html-webpack-plugin": "^4.5.0",
    "rimraf": "^3.0.0",
    "start-server-and-test": "^1.10.6",
    "ts-loader": "^8.0.4",
    "typescript": "^4.0.3",
    "webpack": "^4.41.4",
    "webpack-cli": "^3.3.10",
    "webpack-dev-server": "^3.10.1",
    "copy-webpack-plugin": "^5.1.1"
  },
  "main": "dist/umd/index.js",
  "module": "dist/esnext/index.js"
}<|MERGE_RESOLUTION|>--- conflicted
+++ resolved
@@ -18,18 +18,6 @@
     "e2e:debug": "start-server-and-test :9500 cypress:debug"
   },
   "dependencies": {
-<<<<<<< HEAD
-    "@aurelia/debug": "0.8.0-dev.202010151053",
-    "@aurelia/i18n": "0.8.0-dev.202010151053",
-    "@aurelia/kernel": "0.8.0-dev.202010151053",
-    "@aurelia/metadata": "0.8.0-dev.202010151053",
-    "@aurelia/runtime-html-browser": "0.8.0-dev.202010151053",
-    "@aurelia/runtime-html": "0.8.0-dev.202010151053",
-    "@aurelia/runtime": "0.8.0-dev.202010151053",
-    "@aurelia/scheduler-dom": "0.8.0-dev.202010151053",
-    "@aurelia/scheduler": "0.8.0-dev.202010151053",
-    "@aurelia/validation": "0.8.0-dev.202010151053",
-=======
     "@aurelia/i18n": "0.7.0",
     "@aurelia/kernel": "0.7.0",
     "@aurelia/metadata": "0.7.0",
@@ -38,7 +26,6 @@
     "@aurelia/runtime-html": "0.7.0",
     "@aurelia/runtime": "0.7.0",
     "@aurelia/validation": "0.7.0",
->>>>>>> fddd8c75
     "i18next": "^17.0.0",
     "i18next-fetch-backend": "^2.2.0",
     "i18next-intervalplural-postprocessor": "^1.0.0",
