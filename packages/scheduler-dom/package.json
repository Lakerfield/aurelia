--- conflicted
+++ resolved
@@ -34,14 +34,9 @@
     "access": "public"
   },
   "dependencies": {
-<<<<<<< HEAD
-    "@aurelia/kernel": "0.7.0-dev.202004290436",
-    "@aurelia/scheduler": "0.7.0-dev.202004290436"
-=======
     "@aurelia/kernel": "0.6.0",
     "@aurelia/metadata": "0.6.0",
     "@aurelia/scheduler": "0.6.0"
->>>>>>> 0adddcf9
   },
   "devDependencies": {
     "typescript": "^3.8.3"
