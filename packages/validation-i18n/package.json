{
  "name": "@aurelia/validation-i18n",
  "version": "0.7.0-dev.202005080322",
  "main": "dist/umd/index.js",
  "module": "dist/esnext/index.js",
  "types": "dist/index.d.ts",
  "typings": "dist/index.d.ts",
  "license": "MIT",
  "homepage": "https://aurelia.io",
  "repository": {
    "type": "git",
    "url": "https://github.com/aurelia/aurelia"
  },
  "bugs": {
    "url": "https://github.com/aurelia/aurelia/issues"
  },
  "keywords": [
    "aurelia",
    "validation",
    "i18n"
  ],
  "files": [
    "dist",
    "src",
    "README.md",
    "CHANGELOG.md",
    "LICENSE"
  ],
  "scripts": {
    "lint": "eslint --cache --ext .js,.ts src/",
    "build": "tsc -b",
    "dev": "tsc -b -w --preserveWatchOutput"
  },
  "publishConfig": {
    "access": "public"
  },
  "dependencies": {
<<<<<<< HEAD
    "@aurelia/i18n": "0.7.0-dev.202005080322",
    "@aurelia/kernel": "0.7.0-dev.202005080322",
    "@aurelia/metadata": "0.7.0-dev.202005080322",
    "@aurelia/runtime": "0.7.0-dev.202005080322",
    "@aurelia/scheduler": "0.7.0-dev.202005080322",
    "@aurelia/validation-html": "0.7.0-dev.202005080322",
    "@aurelia/validation": "0.7.0-dev.202005080322",
=======
    "@aurelia/i18n": "0.6.0",
    "@aurelia/jit": "0.6.0",
    "@aurelia/kernel": "0.6.0",
    "@aurelia/metadata": "0.6.0",
    "@aurelia/runtime-html": "0.6.0",
    "@aurelia/runtime": "0.6.0",
    "@aurelia/scheduler": "0.6.0",
    "@aurelia/validation-html": "0.6.0",
    "@aurelia/validation": "0.6.0",
>>>>>>> a3c1ed22
    "i18next": "^17.0.0"
  },
  "devDependencies": {
    "typescript": "^3.8.3"
  }
}<|MERGE_RESOLUTION|>--- conflicted
+++ resolved
@@ -35,15 +35,6 @@
     "access": "public"
   },
   "dependencies": {
-<<<<<<< HEAD
-    "@aurelia/i18n": "0.7.0-dev.202005080322",
-    "@aurelia/kernel": "0.7.0-dev.202005080322",
-    "@aurelia/metadata": "0.7.0-dev.202005080322",
-    "@aurelia/runtime": "0.7.0-dev.202005080322",
-    "@aurelia/scheduler": "0.7.0-dev.202005080322",
-    "@aurelia/validation-html": "0.7.0-dev.202005080322",
-    "@aurelia/validation": "0.7.0-dev.202005080322",
-=======
     "@aurelia/i18n": "0.6.0",
     "@aurelia/jit": "0.6.0",
     "@aurelia/kernel": "0.6.0",
@@ -53,7 +44,6 @@
     "@aurelia/scheduler": "0.6.0",
     "@aurelia/validation-html": "0.6.0",
     "@aurelia/validation": "0.6.0",
->>>>>>> a3c1ed22
     "i18next": "^17.0.0"
   },
   "devDependencies": {
