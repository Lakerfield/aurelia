--- conflicted
+++ resolved
@@ -1,12 +1,7 @@
 {
   "name": "@aurelia/validation-i18n",
-<<<<<<< HEAD
-  "version": "2.1.0-dev.202105250527",
-  "main": "dist/cjs/index.js",
-=======
   "version": "2.0.0-alpha.4",
   "main": "dist/esm/index.js",
->>>>>>> 0bedb6d2
   "module": "dist/esm/index.js",
   "types": "dist/index.d.ts",
   "typings": "dist/index.d.ts",
@@ -43,17 +38,6 @@
     "access": "public"
   },
   "dependencies": {
-<<<<<<< HEAD
-    "@aurelia/i18n": "2.1.0-dev.202105250527",
-    "@aurelia/kernel": "2.1.0-dev.202105250527",
-    "@aurelia/metadata": "2.1.0-dev.202105250527",
-    "@aurelia/platform": "2.1.0-dev.202105250527",
-    "@aurelia/platform-browser": "2.1.0-dev.202105250527",
-    "@aurelia/runtime-html": "2.1.0-dev.202105250527",
-    "@aurelia/runtime": "2.1.0-dev.202105250527",
-    "@aurelia/validation-html": "2.1.0-dev.202105250527",
-    "@aurelia/validation": "2.1.0-dev.202105250527",
-=======
     "@aurelia/i18n": "2.0.0-alpha.4",
     "@aurelia/kernel": "2.0.0-alpha.4",
     "@aurelia/metadata": "2.0.0-alpha.4",
@@ -63,7 +47,6 @@
     "@aurelia/runtime": "2.0.0-alpha.4",
     "@aurelia/validation-html": "2.0.0-alpha.4",
     "@aurelia/validation": "2.0.0-alpha.4",
->>>>>>> 0bedb6d2
     "i18next": "^17.0.0"
   },
   "devDependencies": {
