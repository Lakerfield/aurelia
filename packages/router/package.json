{
  "name": "@aurelia/router",
  "version": "2.0.0-alpha.14",
  "main": "dist/esm/index.js",
  "module": "dist/esm/index.js",
  "types": "dist/types/index.d.ts",
  "typings": "dist/types/index.d.ts",
  "license": "MIT",
  "type": "module",
  "homepage": "https://aurelia.io",
  "repository": {
    "type": "git",
    "url": "https://github.com/aurelia/aurelia"
  },
  "bugs": {
    "url": "https://github.com/aurelia/aurelia/issues"
  },
  "keywords": [
    "aurelia",
    "router"
  ],
  "files": [
    "dist",
    "src",
    "README.md",
    "CHANGELOG.md",
    "LICENSE"
  ],
  "sideEffects": false,
  "scripts": {
    "lint": "eslint --cache --ext .js,.ts src/",
    "lint:ci": "eslint --cache --ext .js,.ts --quiet --report-unused-disable-directives src/",
    "build": "rollup -c",
    "dev": "rollup -c -w",
    "publish:dev": "npm publish --tag dev",
    "publish:latest": "npm publish --tag latest",
    "rollup": "rollup -c",
    "postrollup": "tsc --emitDeclarationOnly"
  },
  "publishConfig": {
    "access": "public"
  },
  "dependencies": {
    "@aurelia/kernel": "2.0.0-alpha.14",
    "@aurelia/metadata": "2.0.0-alpha.14",
    "@aurelia/platform": "2.0.0-alpha.14",
    "@aurelia/platform-browser": "2.0.0-alpha.14",
    "@aurelia/route-recognizer": "2.0.0-alpha.14",
    "@aurelia/runtime-html": "2.0.0-alpha.14",
    "@aurelia/runtime": "2.0.0-alpha.14"
  },
  "devDependencies": {
<<<<<<< HEAD
    "typescript": "^4.3.4"
=======
    "typescript": "^4.3.5"
>>>>>>> 996069e6
  },
  "engines": {
    "node": ">=14.17.0"
  }
}<|MERGE_RESOLUTION|>--- conflicted
+++ resolved
@@ -50,11 +50,7 @@
     "@aurelia/runtime": "2.0.0-alpha.14"
   },
   "devDependencies": {
-<<<<<<< HEAD
-    "typescript": "^4.3.4"
-=======
     "typescript": "^4.3.5"
->>>>>>> 996069e6
   },
   "engines": {
     "node": ">=14.17.0"
