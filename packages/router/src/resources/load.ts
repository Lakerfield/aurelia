<<<<<<< HEAD
import { IDisposable, IEventAggregator } from '@aurelia/kernel';
import { customAttribute, INode, bindable, BindingMode, CustomAttribute, ICustomAttributeController, ICustomAttributeViewModel } from '@aurelia/runtime-html';
import { RoutingInstruction } from '../instructions/routing-instruction.js';
import { ILinkHandler } from './link-handler.js';
import { IRouter, RouterNavigationEndEvent } from '../router.js';
=======
import { IDisposable, IIndexable } from '@aurelia/kernel';
import { customAttribute, bindable, BindingMode, ICustomAttributeViewModel, IEventDelegator, IEventTarget, INode, CustomElement } from '@aurelia/runtime-html';

import { IRouter } from '../router.js';
import { IRouteContext } from '../route-context.js';
import { NavigationInstruction, Params, ViewportInstructionTree } from '../instructions.js';
import { IRouterEvents } from '../router-events.js';
import { RouteDefinition } from '../route-definition.js';
>>>>>>> 30688c25

@customAttribute('load')
export class LoadCustomAttribute implements ICustomAttributeViewModel {
  @bindable({ mode: BindingMode.toView, primary: true, callback: 'valueChanged' })
  public route: unknown;

  @bindable({ mode: BindingMode.toView, callback: 'valueChanged' })
  public params: unknown;

  @bindable({ mode: BindingMode.toView })
  public attribute: string = 'href';

<<<<<<< HEAD
  private routerNavigationSubscription!: IDisposable;
=======
  @bindable({ mode: BindingMode.fromView })
  public active: boolean = false;

  private href: string | null = null;
  private instructions: ViewportInstructionTree | null = null;
  private eventListener: IDisposable | null = null;
  private navigationEndListener: IDisposable | null = null;
  private readonly isEnabled: boolean;
>>>>>>> 30688c25

  public constructor(
    @IEventTarget private readonly target: IEventTarget,
    @INode private readonly el: INode<HTMLElement>,
    @IRouter private readonly router: IRouter,
<<<<<<< HEAD
    @ILinkHandler private readonly linkHandler: ILinkHandler,
    @IEventAggregator private readonly ea: IEventAggregator,
  ) { }

  public binding(): void {
    this.element.addEventListener('click', this.linkHandler.handler);
    this.updateValue();

    this.routerNavigationSubscription = this.ea.subscribe(RouterNavigationEndEvent.eventName, this.navigationEndHandler);
  }

  public unbinding(): void {
    this.element.removeEventListener('click', this.linkHandler.handler);
    this.routerNavigationSubscription.dispose();
  }

  public valueChanged(_newValue: unknown): void {
    this.updateValue();
  }

  private updateValue(): void {
    if (this.hasHref === null) {
      this.hasHref = this.element.hasAttribute('href');
    }
    if (!this.hasHref) {
      // TODO: Figure out a better value here for non-strings (using RoutingInstruction?)
      const value = typeof this.value === 'string' ? this.value : JSON.stringify(this.value);
      this.element.setAttribute('href', value);
=======
    @IRouterEvents private readonly events: IRouterEvents,
    @IEventDelegator private readonly delegator: IEventDelegator,
    @IRouteContext private readonly ctx: IRouteContext,
  ) {
    // Ensure the element is not explicitly marked as external.
    this.isEnabled = !el.hasAttribute('external') && !el.hasAttribute('data-external');
  }

  public binding(): void {
    if (this.isEnabled) {
      this.eventListener = this.delegator.addEventListener(this.target, this.el, 'click', this.onClick as EventListener);
    }
    this.valueChanged();
    this.navigationEndListener = this.events.subscribe('au:router:navigation-end', _e => {
      this.valueChanged();
      this.active = this.instructions !== null && this.router.isActive(this.instructions, this.ctx);
    });
  }

  public attaching(): void | Promise<void> {
    if (this.ctx.allResolved !== null) {
      return this.ctx.allResolved.then(() => {
        this.valueChanged();
      });
    }
  }

  public unbinding(): void {
    if (this.isEnabled) {
      this.eventListener!.dispose();
>>>>>>> 30688c25
    }
    this.navigationEndListener!.dispose();
  }
<<<<<<< HEAD
  private readonly navigationEndHandler = (_navigation: RouterNavigationEndEvent): void => {
    const controller = CustomAttribute.for(this.element, 'load')!.parent!;
    const created = this.router.applyLoadOptions(this.value as any, { context: controller });
    const instructions = RoutingInstruction.from(created.instructions);
    for (const instruction of instructions) {
      if (instruction.scope === null) {
        instruction.scope = created.scope;
=======

  public valueChanged(): void {
    if (this.route !== null && this.route !== void 0 && this.ctx.allResolved === null) {
      const def = (this.ctx.childRoutes as RouteDefinition[]).find(x => x.id === this.route);
      if (def !== void 0) {
        // TODO(fkleuver): massive temporary hack. Will not work for siblings etc. Need to fix.
        const parentPath = this.ctx.node.computeAbsolutePath();
        // Note: This is very much preliminary just to fill the feature gap of v1's `generate`. It probably misses a few edge cases.
        // TODO(fkleuver): move this logic to RouteExpression and expose via public api, add tests etc
        let path = def.path[0];
        if (typeof this.params === 'object' && this.params !== null) {
          const keys = Object.keys(this.params);
          for (const key of keys) {
            const value = (this.params as Params)[key];
            if (value != null && String(value).length > 0) {
              path = path.replace(new RegExp(`[*:]${key}[?]?`), value);
            }
          }
        }
        // Remove leading and trailing optional param parts
        path = path.replace(/\/[*:][^/]+[?]/g, '').replace(/[*:][^/]+[?]\//g, '');
        if (parentPath) {
          if (path) {
            this.href = [parentPath, path].join('/');
          } else {
            this.href = parentPath;
          }
        } else {
          this.href = path;
        }
        this.instructions = this.router.createViewportInstructions(path, { context: this.ctx });
      } else {
        if (typeof this.params === 'object' && this.params !== null) {
          this.instructions = this.router.createViewportInstructions({ component: this.route as NavigationInstruction, params: this.params as Params }, { context: this.ctx });
        } else {
          this.instructions = this.router.createViewportInstructions(this.route as NavigationInstruction, { context: this.ctx });
        }
        this.href = this.instructions.toUrl();
>>>>>>> 30688c25
      }
    } else {
      this.instructions = null;
      this.href = null;
    }
<<<<<<< HEAD
    // TODO: Use router configuration for class name and update target
    if (this.router.checkActive(instructions, { context: controller })) {
      this.element.classList.add(this.activeClass);
=======

    const controller = CustomElement.for(this.el, { optional: true });
    if (controller !== null) {
      (controller.viewModel as IIndexable)[this.attribute] = this.instructions;
>>>>>>> 30688c25
    } else {
      if (this.href === null) {
        this.el.removeAttribute(this.attribute);
      } else {
        this.el.setAttribute(this.attribute, this.href);
      }
    }
<<<<<<< HEAD
  };
}
=======
  }

  private readonly onClick = (e: MouseEvent): void => {
    if (this.instructions === null) {
      return;
    }

    // Ensure this is an ordinary left-button click.
    if (e.altKey || e.ctrlKey || e.shiftKey || e.metaKey || e.button !== 0) {
      return;
    }

    e.preventDefault();
    // Floating promises from `Router#load` are ok because the router keeps track of state and handles the errors, etc.
    void this.router.load(this.instructions, { context: this.ctx });
  };
}
>>>>>>> 30688c25
<|MERGE_RESOLUTION|>--- conflicted
+++ resolved
@@ -1,19 +1,8 @@
-<<<<<<< HEAD
 import { IDisposable, IEventAggregator } from '@aurelia/kernel';
 import { customAttribute, INode, bindable, BindingMode, CustomAttribute, ICustomAttributeController, ICustomAttributeViewModel } from '@aurelia/runtime-html';
 import { RoutingInstruction } from '../instructions/routing-instruction.js';
 import { ILinkHandler } from './link-handler.js';
 import { IRouter, RouterNavigationEndEvent } from '../router.js';
-=======
-import { IDisposable, IIndexable } from '@aurelia/kernel';
-import { customAttribute, bindable, BindingMode, ICustomAttributeViewModel, IEventDelegator, IEventTarget, INode, CustomElement } from '@aurelia/runtime-html';
-
-import { IRouter } from '../router.js';
-import { IRouteContext } from '../route-context.js';
-import { NavigationInstruction, Params, ViewportInstructionTree } from '../instructions.js';
-import { IRouterEvents } from '../router-events.js';
-import { RouteDefinition } from '../route-definition.js';
->>>>>>> 30688c25
 
 @customAttribute('load')
 export class LoadCustomAttribute implements ICustomAttributeViewModel {
@@ -26,24 +15,12 @@
   @bindable({ mode: BindingMode.toView })
   public attribute: string = 'href';
 
-<<<<<<< HEAD
   private routerNavigationSubscription!: IDisposable;
-=======
-  @bindable({ mode: BindingMode.fromView })
-  public active: boolean = false;
-
-  private href: string | null = null;
-  private instructions: ViewportInstructionTree | null = null;
-  private eventListener: IDisposable | null = null;
-  private navigationEndListener: IDisposable | null = null;
-  private readonly isEnabled: boolean;
->>>>>>> 30688c25
 
   public constructor(
     @IEventTarget private readonly target: IEventTarget,
     @INode private readonly el: INode<HTMLElement>,
     @IRouter private readonly router: IRouter,
-<<<<<<< HEAD
     @ILinkHandler private readonly linkHandler: ILinkHandler,
     @IEventAggregator private readonly ea: IEventAggregator,
   ) { }
@@ -72,42 +49,9 @@
       // TODO: Figure out a better value here for non-strings (using RoutingInstruction?)
       const value = typeof this.value === 'string' ? this.value : JSON.stringify(this.value);
       this.element.setAttribute('href', value);
-=======
-    @IRouterEvents private readonly events: IRouterEvents,
-    @IEventDelegator private readonly delegator: IEventDelegator,
-    @IRouteContext private readonly ctx: IRouteContext,
-  ) {
-    // Ensure the element is not explicitly marked as external.
-    this.isEnabled = !el.hasAttribute('external') && !el.hasAttribute('data-external');
-  }
-
-  public binding(): void {
-    if (this.isEnabled) {
-      this.eventListener = this.delegator.addEventListener(this.target, this.el, 'click', this.onClick as EventListener);
-    }
-    this.valueChanged();
-    this.navigationEndListener = this.events.subscribe('au:router:navigation-end', _e => {
-      this.valueChanged();
-      this.active = this.instructions !== null && this.router.isActive(this.instructions, this.ctx);
-    });
-  }
-
-  public attaching(): void | Promise<void> {
-    if (this.ctx.allResolved !== null) {
-      return this.ctx.allResolved.then(() => {
-        this.valueChanged();
-      });
-    }
-  }
-
-  public unbinding(): void {
-    if (this.isEnabled) {
-      this.eventListener!.dispose();
->>>>>>> 30688c25
     }
     this.navigationEndListener!.dispose();
   }
-<<<<<<< HEAD
   private readonly navigationEndHandler = (_navigation: RouterNavigationEndEvent): void => {
     const controller = CustomAttribute.for(this.element, 'load')!.parent!;
     const created = this.router.applyLoadOptions(this.value as any, { context: controller });
@@ -115,61 +59,14 @@
     for (const instruction of instructions) {
       if (instruction.scope === null) {
         instruction.scope = created.scope;
-=======
-
-  public valueChanged(): void {
-    if (this.route !== null && this.route !== void 0 && this.ctx.allResolved === null) {
-      const def = (this.ctx.childRoutes as RouteDefinition[]).find(x => x.id === this.route);
-      if (def !== void 0) {
-        // TODO(fkleuver): massive temporary hack. Will not work for siblings etc. Need to fix.
-        const parentPath = this.ctx.node.computeAbsolutePath();
-        // Note: This is very much preliminary just to fill the feature gap of v1's `generate`. It probably misses a few edge cases.
-        // TODO(fkleuver): move this logic to RouteExpression and expose via public api, add tests etc
-        let path = def.path[0];
-        if (typeof this.params === 'object' && this.params !== null) {
-          const keys = Object.keys(this.params);
-          for (const key of keys) {
-            const value = (this.params as Params)[key];
-            if (value != null && String(value).length > 0) {
-              path = path.replace(new RegExp(`[*:]${key}[?]?`), value);
-            }
-          }
-        }
-        // Remove leading and trailing optional param parts
-        path = path.replace(/\/[*:][^/]+[?]/g, '').replace(/[*:][^/]+[?]\//g, '');
-        if (parentPath) {
-          if (path) {
-            this.href = [parentPath, path].join('/');
-          } else {
-            this.href = parentPath;
-          }
-        } else {
-          this.href = path;
-        }
-        this.instructions = this.router.createViewportInstructions(path, { context: this.ctx });
-      } else {
-        if (typeof this.params === 'object' && this.params !== null) {
-          this.instructions = this.router.createViewportInstructions({ component: this.route as NavigationInstruction, params: this.params as Params }, { context: this.ctx });
-        } else {
-          this.instructions = this.router.createViewportInstructions(this.route as NavigationInstruction, { context: this.ctx });
-        }
-        this.href = this.instructions.toUrl();
->>>>>>> 30688c25
       }
     } else {
       this.instructions = null;
       this.href = null;
     }
-<<<<<<< HEAD
     // TODO: Use router configuration for class name and update target
     if (this.router.checkActive(instructions, { context: controller })) {
       this.element.classList.add(this.activeClass);
-=======
-
-    const controller = CustomElement.for(this.el, { optional: true });
-    if (controller !== null) {
-      (controller.viewModel as IIndexable)[this.attribute] = this.instructions;
->>>>>>> 30688c25
     } else {
       if (this.href === null) {
         this.el.removeAttribute(this.attribute);
@@ -177,25 +74,5 @@
         this.el.setAttribute(this.attribute, this.href);
       }
     }
-<<<<<<< HEAD
   };
 }
-=======
-  }
-
-  private readonly onClick = (e: MouseEvent): void => {
-    if (this.instructions === null) {
-      return;
-    }
-
-    // Ensure this is an ordinary left-button click.
-    if (e.altKey || e.ctrlKey || e.shiftKey || e.metaKey || e.button !== 0) {
-      return;
-    }
-
-    e.preventDefault();
-    // Floating promises from `Router#load` are ok because the router keeps track of state and handles the errors, etc.
-    void this.router.load(this.instructions, { context: this.ctx });
-  };
-}
->>>>>>> 30688c25
