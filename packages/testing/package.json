{
  "name": "@aurelia/testing",
<<<<<<< HEAD
  "version": "0.4.0-dev.201910261201",
  "main": "dist/umd/index.js",
=======
  "version": "0.4.0",
  "main": "dist/esnext/index.js",
>>>>>>> 2bf12e48
  "module": "dist/esnext/index.js",
  "type": "module",
  "types": "dist/index.d.ts",
  "typings": "dist/index.d.ts",
  "license": "MIT",
  "homepage": "https://aurelia.io",
  "repository": {
    "type": "git",
    "url": "https://github.com/aurelia/aurelia"
  },
  "bugs": {
    "url": "https://github.com/aurelia/aurelia/issues"
  },
  "keywords": [
    "aurelia",
    "testing"
  ],
  "files": [
    "dist",
    "src",
    "README.md",
    "CHANGELOG.md",
    "LICENSE"
  ],
  "scripts": {
    "lint": "eslint --cache --ext .js,.ts src/",
    "build": "tsc -b",
    "bundle": "ts-node -P ../../tsconfig.json ../../scripts/bundle.ts umd,esm,system testing",
    "dev": "tsc -b -w"
  },
  "publishConfig": {
    "access": "public"
  },
  "dependencies": {
<<<<<<< HEAD
    "@aurelia/aot": "0.4.0-dev.201910261201",
    "@aurelia/debug": "0.4.0-dev.201910261201",
    "@aurelia/dialog": "0.4.0-dev.201910261201",
    "@aurelia/fetch-client": "0.4.0-dev.201910261201",
    "@aurelia/jit-html-browser": "0.4.0-dev.201910261201",
    "@aurelia/jit-html-jsdom": "0.4.0-dev.201910261201",
    "@aurelia/jit-html": "0.4.0-dev.201910261201",
    "@aurelia/jit": "0.4.0-dev.201910261201",
    "@aurelia/kernel": "0.4.0-dev.201910261201",
    "@aurelia/router": "0.4.0-dev.201910261201",
    "@aurelia/runtime-html-browser": "0.4.0-dev.201910261201",
    "@aurelia/runtime-html-jsdom": "0.4.0-dev.201910261201",
    "@aurelia/runtime-html": "0.4.0-dev.201910261201",
    "@aurelia/runtime": "0.4.0-dev.201910261201",
    "@aurelia/store": "0.4.0-dev.201910261201",
    "@aurelia/validation": "0.4.0-dev.201910261201"
=======
    "@aurelia/aot": "0.4.0",
    "@aurelia/debug": "0.4.0",
    "@aurelia/dialog": "0.4.0",
    "@aurelia/fetch-client": "0.4.0",
    "@aurelia/jit-html-browser": "0.4.0",
    "@aurelia/jit-html-jsdom": "0.4.0",
    "@aurelia/jit-html": "0.4.0",
    "@aurelia/jit": "0.4.0",
    "@aurelia/kernel": "0.4.0",
    "@aurelia/router": "0.4.0",
    "@aurelia/runtime-html-browser": "0.4.0",
    "@aurelia/runtime-html-jsdom": "0.4.0",
    "@aurelia/runtime-html": "0.4.0",
    "@aurelia/runtime": "0.4.0",
    "@aurelia/store": "0.4.0",
    "@aurelia/validation": "0.4.0"
>>>>>>> 2bf12e48
  },
  "devDependencies": {
    "@types/mocha": "^5.2.7",
    "@types/node": "^10.14.13",
    "jsdom": "^15.1.1",
    "mocha": "~6.1.4",
    "tslib": "^1.10.0",
    "typescript": "^3.6.4"
  }
}<|MERGE_RESOLUTION|>--- conflicted
+++ resolved
@@ -1,12 +1,7 @@
 {
   "name": "@aurelia/testing",
-<<<<<<< HEAD
-  "version": "0.4.0-dev.201910261201",
-  "main": "dist/umd/index.js",
-=======
   "version": "0.4.0",
   "main": "dist/esnext/index.js",
->>>>>>> 2bf12e48
   "module": "dist/esnext/index.js",
   "type": "module",
   "types": "dist/index.d.ts",
@@ -41,24 +36,6 @@
     "access": "public"
   },
   "dependencies": {
-<<<<<<< HEAD
-    "@aurelia/aot": "0.4.0-dev.201910261201",
-    "@aurelia/debug": "0.4.0-dev.201910261201",
-    "@aurelia/dialog": "0.4.0-dev.201910261201",
-    "@aurelia/fetch-client": "0.4.0-dev.201910261201",
-    "@aurelia/jit-html-browser": "0.4.0-dev.201910261201",
-    "@aurelia/jit-html-jsdom": "0.4.0-dev.201910261201",
-    "@aurelia/jit-html": "0.4.0-dev.201910261201",
-    "@aurelia/jit": "0.4.0-dev.201910261201",
-    "@aurelia/kernel": "0.4.0-dev.201910261201",
-    "@aurelia/router": "0.4.0-dev.201910261201",
-    "@aurelia/runtime-html-browser": "0.4.0-dev.201910261201",
-    "@aurelia/runtime-html-jsdom": "0.4.0-dev.201910261201",
-    "@aurelia/runtime-html": "0.4.0-dev.201910261201",
-    "@aurelia/runtime": "0.4.0-dev.201910261201",
-    "@aurelia/store": "0.4.0-dev.201910261201",
-    "@aurelia/validation": "0.4.0-dev.201910261201"
-=======
     "@aurelia/aot": "0.4.0",
     "@aurelia/debug": "0.4.0",
     "@aurelia/dialog": "0.4.0",
@@ -75,7 +52,6 @@
     "@aurelia/runtime": "0.4.0",
     "@aurelia/store": "0.4.0",
     "@aurelia/validation": "0.4.0"
->>>>>>> 2bf12e48
   },
   "devDependencies": {
     "@types/mocha": "^5.2.7",
