--- conflicted
+++ resolved
@@ -1,12 +1,7 @@
 {
   "name": "@aurelia/testing",
-<<<<<<< HEAD
-  "version": "0.5.0-dev.201911151815",
-  "main": "dist/umd/index.js",
-=======
   "version": "0.5.0",
   "main": "dist/esnext/index.js",
->>>>>>> 019a594e
   "module": "dist/esnext/index.js",
   "type": "module",
   "types": "dist/index.d.ts",
@@ -41,24 +36,6 @@
     "access": "public"
   },
   "dependencies": {
-<<<<<<< HEAD
-    "@aurelia/aot": "0.5.0-dev.201911151815",
-    "@aurelia/debug": "0.5.0-dev.201911151815",
-    "@aurelia/dialog": "0.5.0-dev.201911151815",
-    "@aurelia/fetch-client": "0.5.0-dev.201911151815",
-    "@aurelia/jit-html-browser": "0.5.0-dev.201911151815",
-    "@aurelia/jit-html-jsdom": "0.5.0-dev.201911151815",
-    "@aurelia/jit-html": "0.5.0-dev.201911151815",
-    "@aurelia/jit": "0.5.0-dev.201911151815",
-    "@aurelia/kernel": "0.5.0-dev.201911151815",
-    "@aurelia/router": "0.5.0-dev.201911151815",
-    "@aurelia/runtime-html-browser": "0.5.0-dev.201911151815",
-    "@aurelia/runtime-html-jsdom": "0.5.0-dev.201911151815",
-    "@aurelia/runtime-html": "0.5.0-dev.201911151815",
-    "@aurelia/runtime": "0.5.0-dev.201911151815",
-    "@aurelia/store": "0.5.0-dev.201911151815",
-    "@aurelia/validation": "0.5.0-dev.201911151815"
-=======
     "@aurelia/aot": "0.5.0",
     "@aurelia/debug": "0.5.0",
     "@aurelia/dialog": "0.5.0",
@@ -75,7 +52,6 @@
     "@aurelia/runtime": "0.5.0",
     "@aurelia/store": "0.5.0",
     "@aurelia/validation": "0.5.0"
->>>>>>> 019a594e
   },
   "devDependencies": {
     "@types/mocha": "^5.2.7",
