{
  "name": "aurelia",
<<<<<<< HEAD
  "version": "0.10.0-dev.202102251102",
  "main": "dist/cjs/index.js",
=======
  "version": "2.0.0-alpha.1",
  "main": "dist/esm/index.js",
>>>>>>> 77408fdb
  "module": "dist/esm/index.js",
  "types": "dist/index.d.ts",
  "typings": "dist/index.d.ts",
  "license": "MIT",
  "homepage": "https://aurelia.io",
  "repository": {
    "type": "git",
    "url": "https://github.com/aurelia/aurelia"
  },
  "bugs": {
    "url": "https://github.com/aurelia/aurelia/issues"
  },
  "keywords": [
    "aurelia"
  ],
  "files": [
    "dist",
    "src",
    "README.md",
    "CHANGELOG.md",
    "LICENSE"
  ],
  "scripts": {
    "lint": "eslint --cache --ext .js,.ts src/",
    "lint:ci": "eslint --cache --ext .js,.ts --quiet --report-unused-disable-directives src/",
    "build": "tsc -b",
    "dev": "tsc -b -w --preserveWatchOutput",
    "publish:dev": "npm publish --tag dev",
    "publish:latest": "npm publish --tag latest"
  },
  "publishConfig": {
    "access": "public"
  },
  "dependencies": {
<<<<<<< HEAD
    "@aurelia/fetch-client": "0.10.0-dev.202102251102",
    "@aurelia/kernel": "0.10.0-dev.202102251102",
    "@aurelia/metadata": "0.10.0-dev.202102251102",
    "@aurelia/platform": "0.10.0-dev.202102251102",
    "@aurelia/platform-browser": "0.10.0-dev.202102251102",
    "@aurelia/route-recognizer": "0.10.0-dev.202102251102",
    "@aurelia/router": "0.10.0-dev.202102251102",
    "@aurelia/runtime-html": "0.10.0-dev.202102251102",
    "@aurelia/runtime": "0.10.0-dev.202102251102"
=======
    "@aurelia/fetch-client": "2.0.0-alpha.1",
    "@aurelia/kernel": "2.0.0-alpha.1",
    "@aurelia/metadata": "2.0.0-alpha.1",
    "@aurelia/platform": "2.0.0-alpha.1",
    "@aurelia/platform-browser": "2.0.0-alpha.1",
    "@aurelia/route-recognizer": "2.0.0-alpha.1",
    "@aurelia/router": "2.0.0-alpha.1",
    "@aurelia/runtime-html": "2.0.0-alpha.1",
    "@aurelia/runtime": "2.0.0-alpha.1"
>>>>>>> 77408fdb
  },
  "devDependencies": {
    "typescript": "^4.0.3"
  },
  "engines": {
    "node": ">=14.15.0"
  }
}<|MERGE_RESOLUTION|>--- conflicted
+++ resolved
@@ -1,12 +1,7 @@
 {
   "name": "aurelia",
-<<<<<<< HEAD
-  "version": "0.10.0-dev.202102251102",
-  "main": "dist/cjs/index.js",
-=======
   "version": "2.0.0-alpha.1",
   "main": "dist/esm/index.js",
->>>>>>> 77408fdb
   "module": "dist/esm/index.js",
   "types": "dist/index.d.ts",
   "typings": "dist/index.d.ts",
@@ -41,17 +36,6 @@
     "access": "public"
   },
   "dependencies": {
-<<<<<<< HEAD
-    "@aurelia/fetch-client": "0.10.0-dev.202102251102",
-    "@aurelia/kernel": "0.10.0-dev.202102251102",
-    "@aurelia/metadata": "0.10.0-dev.202102251102",
-    "@aurelia/platform": "0.10.0-dev.202102251102",
-    "@aurelia/platform-browser": "0.10.0-dev.202102251102",
-    "@aurelia/route-recognizer": "0.10.0-dev.202102251102",
-    "@aurelia/router": "0.10.0-dev.202102251102",
-    "@aurelia/runtime-html": "0.10.0-dev.202102251102",
-    "@aurelia/runtime": "0.10.0-dev.202102251102"
-=======
     "@aurelia/fetch-client": "2.0.0-alpha.1",
     "@aurelia/kernel": "2.0.0-alpha.1",
     "@aurelia/metadata": "2.0.0-alpha.1",
@@ -61,7 +45,6 @@
     "@aurelia/router": "2.0.0-alpha.1",
     "@aurelia/runtime-html": "2.0.0-alpha.1",
     "@aurelia/runtime": "2.0.0-alpha.1"
->>>>>>> 77408fdb
   },
   "devDependencies": {
     "typescript": "^4.0.3"
