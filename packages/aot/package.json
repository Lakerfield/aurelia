{
  "name": "@aurelia/aot",
  "version": "0.6.0",
  "main": "dist/esnext/index.js",
  "module": "dist/esnext/index.js",
  "types": "dist/index.d.ts",
  "typings": "dist/index.d.ts",
  "license": "MIT",
  "homepage": "https://aurelia.io",
  "repository": {
    "type": "git",
    "url": "https://github.com/aurelia/aurelia"
  },
  "bugs": {
    "url": "https://github.com/aurelia/aurelia/issues"
  },
  "keywords": [
    "aurelia",
    "aot"
  ],
  "files": [
    "dist",
    "src",
    "README.md",
    "CHANGELOG.md",
    "LICENSE"
  ],
  "scripts": {
    "lint": "eslint --cache --ext .js,.ts src/",
    "build": "tsc -b",
    "bundle": "ts-node -P ../../tsconfig.json ../../scripts/bundle.ts umd,esm,system aot",
    "dev": "tsc -b -w",
    "test": "node -r esm dist/esnext/test.js"
  },
  "publishConfig": {
    "access": "public"
  },
  "dependencies": {
<<<<<<< HEAD
    "@aurelia/debug": "0.5.0",
    "@aurelia/kernel": "0.5.0",
    "@aurelia/runtime": "0.5.0",
    "@aurelia/runtime-html": "0.5.0",
    "@aurelia/runtime-html-jsdom": "0.5.0",
    "@aurelia/jit": "0.5.0",
    "@aurelia/jit-html": "0.5.0",
    "@aurelia/jit-html-jsdom": "0.5.0",
    "typescript": "^3.7.2",
		"jsdom": "^15.2.1"
=======
    "@aurelia/jit": "0.6.0",
    "@aurelia/kernel": "0.6.0",
    "@aurelia/runtime": "0.6.0"
>>>>>>> ff7d1327
  },
  "devDependencies": {
    "@types/node": "^12.12.7",
    "tslib": "^1.10.0"
  }
}<|MERGE_RESOLUTION|>--- conflicted
+++ resolved
@@ -36,22 +36,16 @@
     "access": "public"
   },
   "dependencies": {
-<<<<<<< HEAD
-    "@aurelia/debug": "0.5.0",
-    "@aurelia/kernel": "0.5.0",
-    "@aurelia/runtime": "0.5.0",
-    "@aurelia/runtime-html": "0.5.0",
-    "@aurelia/runtime-html-jsdom": "0.5.0",
-    "@aurelia/jit": "0.5.0",
-    "@aurelia/jit-html": "0.5.0",
-    "@aurelia/jit-html-jsdom": "0.5.0",
+    "@aurelia/debug": "0.6.0",
+    "@aurelia/kernel": "0.6.0",
+    "@aurelia/runtime": "0.6.0",
+    "@aurelia/runtime-html": "0.6.0",
+    "@aurelia/runtime-html-jsdom": "0.6.0",
+    "@aurelia/jit": "0.6.0",
+    "@aurelia/jit-html": "0.6.0",
+    "@aurelia/jit-html-jsdom": "0.6.0",
     "typescript": "^3.7.2",
 		"jsdom": "^15.2.1"
-=======
-    "@aurelia/jit": "0.6.0",
-    "@aurelia/kernel": "0.6.0",
-    "@aurelia/runtime": "0.6.0"
->>>>>>> ff7d1327
   },
   "devDependencies": {
     "@types/node": "^12.12.7",
