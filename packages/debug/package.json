--- conflicted
+++ resolved
@@ -1,12 +1,7 @@
 {
   "name": "@aurelia/debug",
-<<<<<<< HEAD
-  "version": "0.4.0-dev.201910261201",
-  "main": "dist/umd/index.js",
-=======
   "version": "0.4.0",
   "main": "dist/esnext/index.js",
->>>>>>> 2bf12e48
   "module": "dist/esnext/index.js",
   "type": "module",
   "types": "dist/index.d.ts",
@@ -41,13 +36,8 @@
     "access": "public"
   },
   "dependencies": {
-<<<<<<< HEAD
-    "@aurelia/kernel": "0.4.0-dev.201910261201",
-    "@aurelia/runtime": "0.4.0-dev.201910261201"
-=======
     "@aurelia/kernel": "0.4.0",
     "@aurelia/runtime": "0.4.0"
->>>>>>> 2bf12e48
   },
   "devDependencies": {
     "@types/node": "^10.14.13",
