--- conflicted
+++ resolved
@@ -19,13 +19,10 @@
   LifecycleFlags,
   IScheduler,
   INode,
-<<<<<<< HEAD
   CustomElementDefinition,
-=======
   ITask,
   AccessorType,
   QueueTaskOptions,
->>>>>>> 6b074c72
 } from '@aurelia/runtime';
 import {
   AttributeObserver,
@@ -56,13 +53,9 @@
   public isBound: boolean = false;
   public $scheduler: IScheduler;
   public $scope: IScope = null!;
-<<<<<<< HEAD
   public $hostScope: IScope | null = null;
   public projection?: CustomElementDefinition;
-=======
-  public part?: string;
   public task: ITask | null = null;
->>>>>>> 6b074c72
 
   /**
    * Target key. In case Attr has inner structure, such as class -> classList, style -> CSSStyleDeclaration
@@ -122,12 +115,6 @@
     }
 
     if (flags & LifecycleFlags.updateTargetInstance) {
-<<<<<<< HEAD
-      const previousValue = this.targetObserver.getValue();
-      // if the only observable is an AccessScope then we can assume the passed-in newValue is the correct and latest value
-      if (this.sourceExpression.$kind !== ExpressionKind.AccessScope || this.observerSlots > 1) {
-        newValue = this.sourceExpression.evaluate(flags, this.$scope, this.$hostScope, this.locator);
-=======
       const targetObserver = this.targetObserver;
       // Alpha: during bind a simple strategy for bind is always flush immediately
       // todo:
@@ -137,8 +124,7 @@
       const oldValue = targetObserver.getValue();
 
       if (sourceExpression.$kind !== ExpressionKind.AccessScope || this.observerSlots > 1) {
-        newValue = sourceExpression.evaluate(flags, $scope, locator, this.part);
->>>>>>> 6b074c72
+        newValue = sourceExpression.evaluate(flags, $scope, this.$hostScope, locator);
       }
 
       if (newValue !== oldValue) {
@@ -157,26 +143,16 @@
 
       if ((mode & oneTime) === 0) {
         this.version++;
-<<<<<<< HEAD
-        this.sourceExpression.connect(flags, this.$scope, this.$hostScope, this.interceptor);
-        this.interceptor.unobserve(false);
-=======
-        sourceExpression.connect(flags, $scope, interceptor, this.part);
+        sourceExpression.connect(flags, $scope, this.$hostScope, interceptor);
         interceptor.unobserve(false);
->>>>>>> 6b074c72
       }
 
       return;
     }
 
     if (flags & LifecycleFlags.updateSourceExpression) {
-<<<<<<< HEAD
-      if (newValue !== this.sourceExpression.evaluate(flags, this.$scope, this.$hostScope, this.locator)) {
-        this.interceptor.updateSource(newValue, flags);
-=======
-      if (newValue !== this.sourceExpression.evaluate(flags, $scope, locator, this.part)) {
+      if (newValue !== this.sourceExpression.evaluate(flags, $scope, this.$hostScope, locator)) {
         interceptor.updateSource(newValue, flags);
->>>>>>> 6b074c72
       }
       return;
     }
@@ -222,22 +198,14 @@
 
     // during bind, binding behavior might have changed sourceExpression
     sourceExpression = this.sourceExpression;
-<<<<<<< HEAD
-    if (this.mode & toViewOrOneTime) {
-      this.interceptor.updateTarget(sourceExpression.evaluate(flags, scope, hostScope, this.locator), flags);
-    }
-    if (this.mode & toView) {
-      sourceExpression.connect(flags, scope, hostScope, this);
-=======
     const $mode = this.mode;
     const interceptor = this.interceptor;
 
     if ($mode & toViewOrOneTime) {
-      interceptor.updateTarget(sourceExpression.evaluate(flags, scope, this.locator, part), flags);
+      interceptor.updateTarget(sourceExpression.evaluate(flags, scope, this.$hostScope, this.locator), flags);
     }
     if ($mode & toView) {
-      sourceExpression.connect(flags, scope, interceptor, part);
->>>>>>> 6b074c72
+      sourceExpression.connect(flags, scope, this.$hostScope, this);
     }
     if ($mode & fromView) {
       targetObserver[this.id] |= LifecycleFlags.updateSourceExpression;
