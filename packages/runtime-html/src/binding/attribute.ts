--- conflicted
+++ resolved
@@ -124,43 +124,27 @@
       if (shouldConnect) {
         this.obs.version++;
       }
-<<<<<<< HEAD
       newValue = sourceExpression.evaluate(flags, $scope, this.$hostScope, locator, interceptor);
       if (shouldConnect) {
         this.obs.clear(false);
-=======
-
-      if (newValue !== this.value) {
-        this.value = newValue;
-        if (shouldQueueFlush) {
-          // Queue the new one before canceling the old one, to prevent early yield
-          const task = this.task;
-          this.task = this.$platform.domWriteQueue.queueTask(() => {
-            this.task = null;
-            interceptor.updateTarget(newValue, flags);
-          }, taskOptions);
-          task?.cancel();
-        } else {
-          interceptor.updateTarget(newValue, flags);
-        }
->>>>>>> d791e9e7
-      }
-    }
-
+      }
+    }
+
+    let task: ITask | null;
     if (newValue !== this.value) {
       this.value = newValue;
       if (shouldQueueFlush) {
-        this.task?.cancel();
+        // Queue the new one before canceling the old one, to prevent early yield
+        task = this.task;
         this.task = this.$platform.domWriteQueue.queueTask(() => {
           this.task = null;
           interceptor.updateTarget(newValue, flags);
         }, taskOptions);
+        task?.cancel();
       } else {
         interceptor.updateTarget(newValue, flags);
       }
     }
-
-    return;
   }
 
   public $bind(flags: LifecycleFlags, scope: Scope, hostScope: Scope | null, projection?: CustomElementDefinition): void {
