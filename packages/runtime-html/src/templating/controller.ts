--- conflicted
+++ resolved
@@ -266,7 +266,7 @@
     let definition = this.definition as CustomElementDefinition;
     const flags = this.flags;
     const instance = this.viewModel as BindingContext<C>;
-    this.scope = Scope.create(flags, instance, null);
+    this.scope = Scope.create(flags, instance, null, true);
 
     if (definition.watches.length > 0) {
       createWatchers(this, this.container, definition, instance);
@@ -274,14 +274,7 @@
     createObservers(this.lifecycle, definition, flags, instance);
     createChildrenObservers(this as Controller, definition, flags, instance);
 
-<<<<<<< HEAD
     if (this.hooks.hasDefine) {
-=======
-    this.scope = Scope.create(flags, this.viewModel!, null, true);
-
-    const hooks = this.hooks;
-    if (hooks.hasDefine) {
->>>>>>> fbaf0d79
       if (this.debug) { this.logger.trace(`invoking define() hook`); }
       const result = instance.define(
         /* controller      */this as ICustomElementController,
