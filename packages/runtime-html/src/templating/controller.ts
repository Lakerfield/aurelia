/* eslint-disable max-lines-per-function */
/* eslint-disable @typescript-eslint/no-unnecessary-type-assertion */
import {
  IContainer,
  IIndexable,
  nextId,
  Writable,
  Constructable,
  IDisposable,
  isObject,
  ILogger,
  LogLevel,
  IServiceLocator,
  Metadata,
  DI,
} from '@aurelia/kernel';
import {
  AccessScopeExpression,
  IBinding,
  Scope,
  LifecycleFlags,
  ILifecycle,
  IBindingTargetAccessor,
  PropertyBinding,
  BindingType,
  IObserverLocator,
  IWatchDefinition,
  ComputedWatcher,
  ExpressionWatcher,
  IWatcherCallback,
  IObservable,
  IExpressionParser,
} from '@aurelia/runtime';
import { BindableDefinition } from '../bindable';
import { BindableObserver } from '../observation/bindable-observer';
import { convertToRenderLocation, INode, INodeSequence, IRenderLocation } from '../dom.js';
import { CustomElementDefinition, CustomElement, PartialCustomElementDefinition } from '../resources/custom-element.js';
import { CustomAttributeDefinition, CustomAttribute } from '../resources/custom-attribute.js';
import { IRenderContext, getRenderContext, RenderContext, ICompiledRenderContext } from './render-context.js';
import { ChildrenObserver } from './children.js';
import { IAppRoot } from '../app-root.js';
import { IPlatform } from '../platform.js';
import { IShadowDOMGlobalStyles, IShadowDOMStyles } from './styles.js';
import type { RegisteredProjections } from '../resources/custom-elements/au-slot.js';
import type { IViewFactory } from './view.js';
import type { Instruction } from '../renderer.js';

function callDispose(disposable: IDisposable): void {
  disposable.dispose();
}

type BindingContext<C extends IViewModel> = Required<ICompileHooks> & Required<IActivationHooks<IHydratedController | null>> & C;

export const enum MountTarget {
  none = 0,
  host = 1,
  shadowRoot = 2,
  location = 3,
}

const optional = { optional: true } as const;

const controllerLookup: WeakMap<object, Controller> = new WeakMap();
export class Controller<C extends IViewModel = IViewModel> implements IController<C> {
  public readonly id: number = nextId('au$component');

  public head: IHydratedController | null = null;
  public tail: IHydratedController | null = null;
  public next: IHydratedController | null = null;

  public parent: IHydratedController | null = null;
  public bindings: IBinding[] | null = null;
  public children: Controller[] | null = null;

  public hasLockedScope: boolean = false;

  public isStrictBinding: boolean = false;

  public scope: Scope | null = null;
  public hostScope: Scope | null = null;

  // If a host from another custom element was passed in, then this will be the controller for that custom element (could be `au-viewport` for example).
  // In that case, this controller will create a new host node (with the definition's name) and use that as the target host for the nodes instead.
  // That host node is separately mounted to the host controller's original host node.
  public hostController: Controller | null = null;
  public mountTarget: MountTarget = MountTarget.none;
  public shadowRoot: ShadowRoot | null = null;
  public nodes: INodeSequence | null = null;
  public context: RenderContext | null = null;
  public location: IRenderLocation | null = null;

  public state: State = State.none;
  public get isActive(): boolean {
    return (this.state & (State.activating | State.activated)) > 0 && (this.state & State.deactivating) === 0;
  }

  private get name(): string {
    if (this.parent === null) {
      switch (this.vmKind) {
        case ViewModelKind.customAttribute:
          return `[${this.definition!.name}]`;
        case ViewModelKind.customElement:
          return this.definition!.name;
        case ViewModelKind.synthetic:
          return this.viewFactory!.name;
      }
    }
    switch (this.vmKind) {
      case ViewModelKind.customAttribute:
        return `${(this.parent as Controller).name}>[${this.definition!.name}]`;
      case ViewModelKind.customElement:
        return `${(this.parent as Controller).name}>${this.definition!.name}`;
      case ViewModelKind.synthetic:
        return this.viewFactory!.name === this.parent.definition?.name
          ? `${(this.parent as Controller).name}[view]`
          : `${(this.parent as Controller).name}[view:${this.viewFactory!.name}]`;
    }
  }

  private logger: ILogger | null = null;
  private debug: boolean = false;
  private fullyNamed: boolean = false;

  public readonly platform: IPlatform;
  public readonly lifecycle: ILifecycle;
  public readonly hooks: HooksDefinition;

  public constructor(
    public root: IAppRoot | null,
    public container: IContainer,
    public readonly vmKind: ViewModelKind,
    public flags: LifecycleFlags,
    public readonly definition: CustomElementDefinition | CustomAttributeDefinition | null,
    /**
     * The viewFactory. Only present for synthetic views.
     */
    public viewFactory: IViewFactory | null,
    /**
     * The backing viewModel. Only present for custom attributes and elements.
     */
    public viewModel: BindingContext<C> | null,
    /**
     * The physical host dom node.
     *
     * For containerless elements, this node will be removed from the DOM and replaced by a comment, which is assigned to the `location` property.
     *
     * For ShadowDOM elements, this will be the original declaring element, NOT the shadow root (the shadow root is stored on the `shadowRoot` property)
     */
    public host: HTMLElement | null,
  ) {
    if (root === null && container.has(IAppRoot, true)) {
      this.root = container.get<IAppRoot>(IAppRoot);
    }
    this.platform = container.get(IPlatform);
    this.lifecycle = container.get(ILifecycle);
    switch (vmKind) {
      case ViewModelKind.customAttribute:
      case ViewModelKind.customElement:
        this.hooks = new HooksDefinition(viewModel!);
        break;
      case ViewModelKind.synthetic:
        this.hooks = HooksDefinition.none;
        break;
    }
  }

  public static getCached<C extends ICustomElementViewModel = ICustomElementViewModel>(viewModel: C): ICustomElementController<C> | undefined {
    return controllerLookup.get(viewModel) as ICustomElementController<C> | undefined;
  }

  public static getCachedOrThrow<C extends ICustomElementViewModel = ICustomElementViewModel>(viewModel: C): ICustomElementController<C> {
    const controller = Controller.getCached(viewModel);
    if (controller === void 0) {
      throw new Error(`There is no cached controller for the provided ViewModel: ${String(viewModel)}`);
    }
    return controller as ICustomElementController<C>;
  }

  public static forCustomElement<C extends ICustomElementViewModel = ICustomElementViewModel>(
    root: IAppRoot | null,
    container: IContainer,
    viewModel: C,
    host: HTMLElement,
    // projections *targeted* for this custom element. these are not the projections *provided* by this custom element.
    targetedProjections: RegisteredProjections | null,
    flags: LifecycleFlags = LifecycleFlags.none,
    hydrate: boolean = true,
    // Use this when `instance.constructor` is not a custom element type to pass on the CustomElement definition
    definition: CustomElementDefinition | undefined = void 0,
  ): ICustomElementController<C> {
    if (controllerLookup.has(viewModel)) {
      return controllerLookup.get(viewModel) as unknown as ICustomElementController<C>;
    }

    definition = definition ?? CustomElement.getDefinition(viewModel.constructor as Constructable);

    const controller = new Controller<C>(
      /* root           */root,
      /* container      */container,
      /* vmKind         */ViewModelKind.customElement,
      /* flags          */flags,
      /* definition     */definition,
      /* viewFactory    */null,
      /* viewModel      */viewModel as BindingContext<C>,
      /* host           */host,
    );

    controllerLookup.set(viewModel, controller as Controller);

    if (hydrate) {
      controller.hydrateCustomElement(container, targetedProjections);
    }

    return controller as unknown as ICustomElementController<C>;
  }

  public static forCustomAttribute<C extends ICustomAttributeViewModel = ICustomAttributeViewModel>(
    root: IAppRoot | null,
    container: IContainer,
    viewModel: C,
    host: HTMLElement,
    flags: LifecycleFlags = LifecycleFlags.none,
  ): ICustomAttributeController<C> {
    if (controllerLookup.has(viewModel)) {
      return controllerLookup.get(viewModel) as unknown as ICustomAttributeController<C>;
    }

    const definition = CustomAttribute.getDefinition(viewModel.constructor as Constructable);

    const controller = new Controller<C>(
      /* root           */root,
      /* container      */container,
      /* vmKind         */ViewModelKind.customAttribute,
      /* flags          */flags,
      /* definition     */definition,
      /* viewFactory    */null,
      /* viewModel      */viewModel as BindingContext<C>,
      /* host           */host
    );

    controllerLookup.set(viewModel, controller as Controller);

    controller.hydrateCustomAttribute();

    return controller as unknown as ICustomAttributeController<C>;
  }

  public static forSyntheticView(
    root: IAppRoot | null,
    context: IRenderContext,
    viewFactory: IViewFactory,
    flags: LifecycleFlags = LifecycleFlags.none,
    parentController: ISyntheticView | ICustomElementController | ICustomAttributeController | undefined = void 0,
  ): ISyntheticView {
    const controller = new Controller(
      /* root           */root,
      /* container      */context,
      /* vmKind         */ViewModelKind.synthetic,
      /* flags          */flags,
      /* definition     */null,
      /* viewFactory    */viewFactory,
      /* viewModel      */null,
      /* host           */null,
    );
    controller.parent = parentController ?? null;

    controller.hydrateSynthetic(context);

    return controller as unknown as ISyntheticView;
  }

  /** @internal */
  public hydrateCustomElement(parentContainer: IContainer, targetedProjections: RegisteredProjections | null): void {
    this.logger = parentContainer.get(ILogger).root;
    this.debug = this.logger.config.level <= LogLevel.debug;
    if (this.debug) {
      this.logger = this.logger.scopeTo(this.name);
    }

    let definition = this.definition as CustomElementDefinition;
    const flags = this.flags;
    const instance = this.viewModel as BindingContext<C>;
    this.scope = Scope.create(instance, null, true);

    if (definition.watches.length > 0) {
      createWatchers(this, this.container, definition, instance);
    }
    createObservers(this, definition, flags, instance);
    createChildrenObservers(this as Controller, definition, flags, instance);

    if (this.hooks.hasDefine) {
      if (this.debug) { this.logger.trace(`invoking define() hook`); }
      const result = instance.define(
        /* controller      */this as ICustomElementController,
        /* parentContainer */parentContainer,
        /* definition      */definition,
      );
      if (result !== void 0 && result !== definition) {
        definition = CustomElementDefinition.getOrCreate(result);
      }
    }

    const context = this.context = getRenderContext(definition, parentContainer, targetedProjections?.projections) as RenderContext;
    // Support Recursive Components by adding self to own context
    definition.register(context);
    if (definition.injectable !== null) {
      // If the element is registered as injectable, support injecting the instance into children
      context.beginChildComponentOperation(instance as ICustomElementViewModel);
    }

    // If this is the root controller, then the AppRoot will invoke things in the following order:
    // - Controller.hydrateCustomElement
    // - runAppTasks('hydrating') // may return a promise
    // - Controller.compile
    // - runAppTasks('hydrated') // may return a promise
    // - Controller.compileChildren
    // This keeps hydration synchronous while still allowing the composition root compile hooks to do async work.
    if ((this.root?.controller as this | undefined) !== this) {
      this.hydrate(targetedProjections);
      this.hydrateChildren();
    }
  }

  /** @internal */
  public hydrate(targetedProjections: RegisteredProjections | null): void {
    if (this.hooks.hasHydrating) {
      if (this.debug) { this.logger!.trace(`invoking hasHydrating() hook`); }
      (this.viewModel as BindingContext<C>).hydrating(this as ICustomElementController);
    }

    const compiledContext = this.context!.compile(targetedProjections);
    const { projectionsMap, shadowOptions, isStrictBinding, hasSlots, containerless } = compiledContext.compiledDefinition;

    compiledContext.registerProjections(projectionsMap, this.scope!);
    // once the projections are registered, we can cleanup the projection map to prevent memory leaks.
    projectionsMap.clear();
    this.isStrictBinding = isStrictBinding;

    if ((this.hostController = CustomElement.for(this.host!, optional) as Controller | null) !== null) {
      this.host = this.platform.document.createElement(this.context!.definition.name);
    }

    Metadata.define(CustomElement.name, this, this.host);
    if (shadowOptions !== null || hasSlots) {
      if (containerless) { throw new Error('You cannot combine the containerless custom element option with Shadow DOM.'); }
      Metadata.define(CustomElement.name, this, this.shadowRoot = this.host!.attachShadow(shadowOptions ?? defaultShadowOptions));
      this.mountTarget = MountTarget.shadowRoot;
    } else if (containerless) {
      Metadata.define(CustomElement.name, this, this.location = convertToRenderLocation(this.host!));
      this.mountTarget = MountTarget.location;
    } else {
      this.mountTarget = MountTarget.host;
    }

    (this.viewModel as Writable<C>).$controller = this;
    this.nodes = compiledContext.createNodes();

    if (this.hooks.hasHydrated) {
      if (this.debug) { this.logger!.trace(`invoking hasHydrated() hook`); }
      (this.viewModel as BindingContext<C>).hydrated(this as ICustomElementController);
    }
  }

  /** @internal */
  public hydrateChildren(): void {
    const targets = this.nodes!.findTargets();
    this.context!.render(
      /* flags      */this.flags,
      /* controller */this as ICustomElementController,
      /* targets    */targets,
      /* definition */this.context!.compiledDefinition,
      /* host       */this.host,
    );

    if (this.hooks.hasCreated) {
      if (this.debug) { this.logger!.trace(`invoking created() hook`); }
      (this.viewModel as BindingContext<C>).created(this as ICustomElementController);
    }
  }

  private hydrateCustomAttribute(): void {
    const definition = this.definition as CustomElementDefinition;
    const instance = this.viewModel!;

    if (definition.watches.length > 0) {
      createWatchers(this, this.container, definition, instance);
    }
    createObservers(this, definition, this.flags, instance);

    (instance as Writable<C>).$controller = this;
  }

  private hydrateSynthetic(context: IRenderContext): void {
    this.context = context as RenderContext;
    const compiledContext = context.compile(null);
    const compiledDefinition = compiledContext.compiledDefinition;

    this.isStrictBinding = compiledDefinition.isStrictBinding;

    const nodes = this.nodes = compiledContext.createNodes();
    const targets = nodes.findTargets();
    compiledContext.render(
      /* flags      */this.flags,
      /* controller */this,
      /* targets    */targets,
      /* definition */compiledDefinition,
      /* host       */void 0,
    );
  }

  private $initiator: IHydratedController = null!;
  private $flags: LifecycleFlags = LifecycleFlags.none;
  public activate(
    initiator: IHydratedController,
    parent: IHydratedController | null,
    flags: LifecycleFlags,
    scope?: Scope | null,
    hostScope?: Scope | null,
  ): void | Promise<void> {
    switch (this.state) {
      case State.none:
      case State.deactivated:
        if (!(parent === null || parent.isActive)) {
          // If this is not the root, and the parent is either:
          // 1. Not activated, or activating children OR
          // 2. Deactivating itself
          // abort.
          return;
        }
        // Otherwise, proceed normally.
        // 'deactivated' and 'none' are treated the same because, from an activation perspective, they mean the same thing.
        this.state = State.activating;
        break;
      case State.activated:
        // If we're already activated, no need to do anything.
        return;
      case State.disposed:
        throw new Error(`${this.name} trying to activate a controller that is disposed.`);
      default:
        throw new Error(`${this.name} unexpected state: ${stringifyState(this.state)}.`);
    }

    this.parent = parent;
    if (this.debug && !this.fullyNamed) {
      this.fullyNamed = true;
      this.logger = this.context!.get(ILogger).root.scopeTo(this.name);
      this.logger!.trace(`activate()`);
    }
    this.hostScope = hostScope ?? null;
    flags |= LifecycleFlags.fromBind;

    switch (this.vmKind) {
      case ViewModelKind.customElement:
        // Custom element scope is created and assigned during hydration
        (this.scope as Writable<Scope>).parentScope = scope ?? null;
        break;
      case ViewModelKind.customAttribute:
        this.scope = scope ?? null;
        break;
      case ViewModelKind.synthetic:
        if (scope === void 0 || scope === null) {
          throw new Error(`Scope is null or undefined`);
        }

        if (!this.hasLockedScope) {
          this.scope = scope;
        }
        break;
    }

    if (this.isStrictBinding) {
      flags |= LifecycleFlags.isStrictBindingStrategy;
    }

    this.$initiator = initiator;
    this.$flags = flags;

    // opposing leave is called in attach() (which will trigger attached())
    this.enterActivating();

    if (this.hooks.hasBinding) {
      if (this.debug) { this.logger!.trace(`binding()`); }

      const ret = this.viewModel!.binding(this.$initiator, this.parent, this.$flags);
      if (ret instanceof Promise) {
        this.ensurePromise();
        ret.then(() => {
          this.bind();
        }).catch(err => {
          this.reject(err);
        });
        return this.$promise;
      }
    }

    this.bind();
    return this.$promise;
  }

  private bind(): void {
    if (this.debug) { this.logger!.trace(`bind()`); }

    if (this.bindings !== null) {
      for (let i = 0; i < this.bindings.length; ++i) {
        this.bindings[i].$bind(this.$flags, this.scope!, this.hostScope);
      }
    }

    if (this.hooks.hasBound) {
      if (this.debug) { this.logger!.trace(`bound()`); }

      const ret = this.viewModel!.bound(this.$initiator, this.parent, this.$flags);
      if (ret instanceof Promise) {
        this.ensurePromise();
        ret.then(() => {
          this.attach();
        }).catch(err => {
          this.reject(err);
        });
        return;
      }
    }

    this.attach();
  }

  private append(...nodes: Node[]): void {
    switch (this.mountTarget) {
      case MountTarget.host:
        this.host!.append(...nodes);
        break;
      case MountTarget.shadowRoot:
        this.shadowRoot!.append(...nodes);
        break;
      case MountTarget.location:
        for (let i = 0; i < nodes.length; ++i) {
          this.location!.parentNode!.insertBefore(nodes[i], this.location);
        }
        break;
    }
  }

  private attach(): void {
    if (this.debug) { this.logger!.trace(`attach()`); }

    if (this.hostController !== null) {
      switch (this.mountTarget) {
        case MountTarget.host:
        case MountTarget.shadowRoot:
          this.hostController.append(this.host!);
          break;
        case MountTarget.location:
          this.hostController.append(this.location!.$start!, this.location!);
          break;
      }
    }

    switch (this.mountTarget) {
      case MountTarget.host:
        this.nodes!.appendTo(this.host!, (this.definition as CustomElementDefinition | null)?.enhance);
        break;
      case MountTarget.shadowRoot: {
        const styles = this.context!.has(IShadowDOMStyles, false)
          ? this.context!.get(IShadowDOMStyles)
          : this.context!.get(IShadowDOMGlobalStyles);
        styles.applyTo(this.shadowRoot!);
        this.nodes!.appendTo(this.shadowRoot!);
        break;
      }
      case MountTarget.location:
        this.nodes!.insertBefore(this.location!);
        break;
    }

    if (this.hooks.hasAttaching) {
      if (this.debug) { this.logger!.trace(`attaching()`); }

      const ret = this.viewModel!.attaching(this.$initiator, this.parent, this.$flags);
      if (ret instanceof Promise) {
        this.ensurePromise();
        this.enterActivating();
        ret.then(() => {
          this.leaveActivating();
        }).catch(err => {
          this.reject(err);
        });
      }
    }

    // attaching() and child activation run in parallel, and attached() is called when both are finished
    if (this.children !== null) {
      for (let i = 0; i < this.children.length; ++i) {
        // Any promises returned from child activation are cumulatively awaited before this.$promise resolves
        void this.children[i].activate(this.$initiator, this as IHydratedController, this.$flags, this.scope, this.hostScope);
      }
    }

    // attached() is invoked by Controller#leaveActivating when `activatingStack` reaches 0
    this.leaveActivating();
  }

  public deactivate(
    initiator: IHydratedController,
    parent: IHydratedController | null,
    flags: LifecycleFlags,
  ): void | Promise<void> {
    switch ((this.state & ~State.released)) {
      case State.activated:
        // We're fully activated, so proceed with normal deactivation.
        this.state = State.deactivating;
        break;
      case State.none:
      case State.deactivated:
      case State.disposed:
      case State.deactivated | State.disposed:
        // If we're already deactivated (or even disposed), or never activated in the first place, no need to do anything.
        return;
      default:
        throw new Error(`${this.name} unexpected state: ${stringifyState(this.state)}.`);
    }

    if (this.debug) { this.logger!.trace(`deactivate()`); }

    this.$initiator = initiator;
    this.$flags = flags;

    if (initiator === this) {
      this.enterDetaching();
    }

    if (this.children !== null) {
      for (let i = 0; i < this.children.length; ++i) {
        // Child promise results are tracked by enter/leave combo's
        void this.children[i].deactivate(initiator, this as IHydratedController, flags);
      }
    }

    if (this.hooks.hasDetaching) {
      if (this.debug) { this.logger!.trace(`detaching()`); }

      const ret = this.viewModel!.detaching(this.$initiator, this.parent, this.$flags);
      if (ret instanceof Promise) {
        this.ensurePromise();
        (initiator as Controller).enterDetaching();
        ret.then(() => {
          (initiator as Controller).leaveDetaching();
        }).catch(err => {
          (initiator as Controller).reject(err);
        });
      }
    }

    // Note: if a 3rd party plugin happens to do any async stuff in a template controller before calling deactivate on its view,
    // then the linking will become out of order.
    // For framework components, this shouldn't cause issues.
    // We can only prevent that by linking up after awaiting the detaching promise, which would add an extra tick + a fair bit of
    // overhead on this hot path, so it's (for now) a deliberate choice to not account for such situation.
    // Just leaving the note here so that we know to look here if a weird detaching-related timing issue is ever reported.
    if (initiator.head === null) {
      initiator.head = this as IHydratedController;
    } else {
      initiator.tail!.next = this as IHydratedController;
    }
    initiator.tail = this as IHydratedController;

    if (initiator !== this) {
      // Only detaching is called + the linked list is built when any controller that is not the initiator, is deactivated.
      // The rest is handled by the initiator.
      // This means that descendant controllers have to make sure to await the initiator's promise before doing any subsequent
      // controller api calls, or race conditions might occur.
      return;
    }

    this.leaveDetaching();
    return this.$promise;
  }

  private removeNodes(): void {
    switch (this.vmKind) {
      case ViewModelKind.customElement:
      case ViewModelKind.synthetic:
        this.nodes!.remove();
        this.nodes!.unlink();
    }

    if (this.hostController !== null) {
      switch (this.mountTarget) {
        case MountTarget.host:
        case MountTarget.shadowRoot:
          this.host!.remove();
          break;
        case MountTarget.location:
          this.location!.$start!.remove();
          this.location!.remove();
          break;
      }
    }
  }

<<<<<<< HEAD
=======
  private detach(): void | Promise<void> {
    // Note: if this method is called, then this controller is the initiator
    if (this.debug) { this.logger!.trace(`detach()`); }

    this.removeNodes();

    let promises: Promise<void>[] | undefined = void 0;
    let ret: Promise<void> | void = void 0;
    let cur = this.$initiator.head as Controller | null;
    let next: Controller | null = null;
    while (cur !== null) {
      if (cur !== this) {
        if (cur.debug) { cur.logger!.trace(`detach()`); }

        cur.removeNodes();
      }
      ret = cur.unbinding();
      if (ret instanceof Promise) {
        (promises ??= []).push(ret);
      }
      next = cur.next as Controller;
      cur.next = null;
      cur = next;
    }
    this.head = this.tail = null;

    if (promises !== void 0) {
      return resolveAll(...promises);
    }
  }

  private unbinding(): void | Promise<void> {
    if (this.hooks.hasUnbinding) {
      if (this.debug) { this.logger!.trace(`unbinding()`); }

      const ret = this.viewModel!.unbinding(this.$initiator as IHydratedController, this.parent as IHydratedParentController, this.$flags);
      if (ret instanceof Promise) {
        return ret.then(this.unbind.bind(this));
      }
    }

    return this.unbind();
  }

>>>>>>> 869a9ec4
  private unbind(): void {
    if (this.debug) { this.logger!.trace(`unbind()`); }

    const flags = this.$flags | LifecycleFlags.fromUnbind;

    if (this.bindings !== null) {
      for (let i = 0; i < this.bindings.length; ++i) {
        this.bindings[i].$unbind(flags);
      }
    }

    this.parent = null;

    switch (this.vmKind) {
      case ViewModelKind.customAttribute:
        this.scope = null;
        break;
      case ViewModelKind.synthetic:
        if (!this.hasLockedScope) {
          this.scope = null;
        }

        if (
          (this.state & State.released) === State.released &&
          !this.viewFactory!.tryReturnToCache(this as ISyntheticView)
        ) {
          this.dispose();
        }
        break;
      case ViewModelKind.customElement:
        (this.scope as Writable<Scope>).parentScope = null;
        break;
    }

    if ((flags & LifecycleFlags.dispose) === LifecycleFlags.dispose) {
      this.dispose();
    }
    this.state = (this.state & State.disposed) | State.deactivated;
    this.$initiator = null!;
    this.resolve();
  }

  private $resolve: (() => void) | undefined = void 0;
  private $reject: ((err: unknown) => void) | undefined = void 0;
  private $promise: Promise<void> | undefined = void 0;

  private ensurePromise(): void {
    if (this.$promise === void 0) {
      this.$promise = new Promise((resolve, reject) => {
        this.$resolve = resolve;
        this.$reject = reject;
      });
      if (this.$initiator !== this) {
        (this.parent as Controller).ensurePromise();
      }
    }
  }

  private resolve(): void {
    if (this.$promise !== void 0) {
      const resolve = this.$resolve!;
      this.$resolve = this.$reject = this.$promise = void 0;
      resolve();
    }
  }

  private reject(err: Error): void {
    if (this.$promise !== void 0) {
      const reject = this.$reject!;
      this.$resolve = this.$reject = this.$promise = void 0;
      reject(err);
    }
    if (this.$initiator !== this) {
      (this.parent as Controller).reject(err);
    }
  }

  private activatingStack: number = 0;
  private enterActivating(): void {
    ++this.activatingStack;
    if (this.$initiator !== this) {
      (this.parent as Controller).enterActivating();
    }
  }
  private leaveActivating(): void {
    if (--this.activatingStack === 0) {
      if (this.hooks.hasAttached) {
        if (this.debug) { this.logger!.trace(`attached()`); }

        const ret = this.viewModel!.attached!(this.$initiator, this.$flags);
        if (ret instanceof Promise) {
          this.ensurePromise();
          ret.then(() => {
            this.state = State.activated;
            // Resolve this.$promise, signaling that activation is done (path 1 of 2)
            this.resolve();
            if (this.$initiator !== this) {
              (this.parent as Controller).leaveActivating();
            }
          }).catch(err => {
            this.reject(err);
          });
          return;
        }
      }

      this.state = State.activated;
      // Resolve this.$promise (if present), signaling that activation is done (path 2 of 2)
      this.resolve();
    }
    if (this.$initiator !== this) {
      (this.parent as Controller).leaveActivating();
    }
  }

  private detachingStack: number = 0;
  private enterDetaching(): void {
    ++this.detachingStack;
  }
  private leaveDetaching(): void {
    if (--this.detachingStack === 0) {
      // Note: this controller is the initiator (detach is only ever called on the initiator)
      if (this.debug) { this.logger!.trace(`detach()`); }

      this.enterUnbinding();
      this.removeNodes();

      let cur = this.$initiator.head as Controller | null;
      while (cur !== null) {
        if (cur !== this) {
          if (cur.debug) { cur.logger!.trace(`detach()`); }

          cur.removeNodes();
        }

        if (cur.hooks.hasUnbinding) {
          if (cur.debug) { cur.logger!.trace('unbinding()'); }

          const ret = cur.viewModel!.unbinding(cur.$initiator, cur.parent, cur.$flags);
          if (ret instanceof Promise) {
            this.ensurePromise();
            this.enterUnbinding();
            ret.then(() => {
              this.leaveUnbinding();
            }).catch(err => {
              this.reject(err);
            });
          }
        }

        cur = cur.next as Controller;
      }

      this.leaveUnbinding();
    }
  }

  private unbindingStack: number = 0;
  private enterUnbinding(): void {
    ++this.unbindingStack;
  }
  private leaveUnbinding(): void {
    if (--this.unbindingStack === 0) {
      if (this.debug) { this.logger!.trace(`unbind()`); }

      let cur = this.$initiator.head as Controller | null;
      let next: Controller | null = null;
      while (cur !== null) {
        if (cur !== this) {
          cur.unbind();
        }
        next = cur.next as Controller;
        cur.next = null;
        cur = next;
      }

      this.head = this.tail = null;
      this.unbind();
    }
  }

  public addBinding(binding: IBinding): void {
    if (this.bindings === null) {
      this.bindings = [binding];
    } else {
      this.bindings[this.bindings.length] = binding;
    }
  }

  public addController(controller: Controller): void {
    if (this.children === null) {
      this.children = [controller];
    } else {
      this.children[this.children.length] = controller;
    }
  }

  public is(name: string): boolean {
    switch (this.vmKind) {
      case ViewModelKind.customAttribute: {
        const def = CustomAttribute.getDefinition(this.viewModel!.constructor as Constructable);
        return def.name === name;
      }
      case ViewModelKind.customElement: {
        const def = CustomElement.getDefinition(this.viewModel!.constructor as Constructable);
        return def.name === name;
      }
      case ViewModelKind.synthetic:
        return this.viewFactory!.name === name;
    }
  }

  public lockScope(scope: Writable<Scope>): void {
    this.scope = scope;
    this.hasLockedScope = true;
  }

  public setHost(host: HTMLElement): this {
    if (this.vmKind === ViewModelKind.customElement) { Metadata.define(CustomElement.name, this, host); }
    this.host = host;
    this.mountTarget = MountTarget.host;
    return this;
  }

  public setShadowRoot(shadowRoot: ShadowRoot): this {
    if (this.vmKind === ViewModelKind.customElement) { Metadata.define(CustomElement.name, this, shadowRoot); }
    this.shadowRoot = shadowRoot;
    this.mountTarget = MountTarget.shadowRoot;
    return this;
  }

  public setLocation(location: IRenderLocation): this {
    if (this.vmKind === ViewModelKind.customElement) { Metadata.define(CustomElement.name, this, location); }
    this.location = location;
    this.mountTarget = MountTarget.location;
    return this;
  }

  public release(): void {
    this.state |= State.released;
  }

  public dispose(): void {
    if (this.debug) { this.logger!.trace(`dispose()`); }

    if ((this.state & State.disposed) === State.disposed) {
      return;
    }
    this.state |= State.disposed;

    if (this.hooks.hasDispose) {
      this.viewModel!.dispose();
    }

    if (this.children !== null) {
      this.children.forEach(callDispose);
      this.children = null;
    }

    this.hostController = null;
    this.scope = null;

    this.nodes = null;
    this.context = null;
    this.location = null;

    this.viewFactory = null;
    if (this.viewModel !== null) {
      controllerLookup.delete(this.viewModel);
      this.viewModel = null;
    }
    this.viewModel = null;
    this.host = null;
    this.shadowRoot = null;
    this.root = null;
  }

  public accept(visitor: ControllerVisitor): void | true {
    if (visitor(this as IHydratedController) === true) {
      return true;
    }

    if (this.hooks.hasAccept && this.viewModel!.accept(visitor) === true) {
      return true;
    }

    if (this.children !== null) {
      const { children } = this;
      for (let i = 0, ii = children.length; i < ii; ++i) {
        if (children[i].accept(visitor) === true) {
          return true;
        }
      }
    }
  }

  public getTargetAccessor(propertyName: string): IBindingTargetAccessor | undefined {
    const { bindings } = this;
    if (bindings !== null) {
      const binding = bindings.find(b => (b as PropertyBinding).targetProperty === propertyName) as PropertyBinding;
      if (binding !== void 0) {
        return binding.targetObserver;
      }
    }
    return void 0;
  }
}

function getLookup(instance: IIndexable): Record<string, BindableObserver | ChildrenObserver> {
  let lookup = instance.$observers;
  if (lookup === void 0) {
    Reflect.defineProperty(
      instance,
      '$observers',
      {
        enumerable: false,
        value: lookup = {},
      },
    );
  }
  return lookup as Record<string, BindableObserver | ChildrenObserver>;
}

function createObservers(
  controller: Controller,
  definition: CustomElementDefinition | CustomAttributeDefinition,
  // deepscan-disable-next-line
  _flags: LifecycleFlags,
  instance: object,
): void {
  const bindables = definition.bindables;
  const observableNames = Object.getOwnPropertyNames(bindables);
  const length = observableNames.length;
  if (length > 0) {
    let name: string;
    let bindable: BindableDefinition;
    const observers = getLookup(instance as IIndexable);

    for (let i = 0; i < length; ++i) {
      name = observableNames[i];

      if (observers[name] === void 0) {
        bindable = bindables[name];

        observers[name] = new BindableObserver(
          instance as IIndexable,
          name,
          bindable.callback,
          bindable.set,
          controller,
        );
      }
    }
  }
}

function createChildrenObservers(
  controller: Controller,
  definition: CustomElementDefinition,
  // deepscan-disable-next-line
  _flags: LifecycleFlags,
  instance: object,
): void {
  const childrenObservers = definition.childrenObservers;
  const childObserverNames = Object.getOwnPropertyNames(childrenObservers);
  const length = childObserverNames.length;
  if (length > 0) {
    const observers = getLookup(instance as IIndexable);

    let name: string;
    for (let i = 0; i < length; ++i) {
      name = childObserverNames[i];

      if (observers[name] == void 0) {
        const childrenDescription = childrenObservers[name];
        observers[name] = new ChildrenObserver(
          controller as ICustomElementController,
          instance as IIndexable,
          name,
          childrenDescription.callback,
          childrenDescription.query,
          childrenDescription.filter,
          childrenDescription.map,
          childrenDescription.options,
        );
      }
    }
  }
}

const AccessScopeAst = {
  map: new Map<PropertyKey, AccessScopeExpression>(),
  for(key: PropertyKey) {
    let ast = AccessScopeAst.map.get(key);
    if (ast == null) {
      ast = new AccessScopeExpression(key as string, 0);
      AccessScopeAst.map.set(key, ast);
    }
    return ast;
  },
};

function createWatchers(
  controller: Controller,
  context: IServiceLocator,
  definition: CustomElementDefinition | CustomAttributeDefinition,
  instance: object,
) {
  const observerLocator = context!.get(IObserverLocator);
  const expressionParser = context.get(IExpressionParser);
  const watches = definition.watches;
  let expression: IWatchDefinition['expression'];
  let callback: IWatchDefinition['callback'];

  for (let i = 0, ii = watches.length; ii > i; ++i) {
    ({ expression, callback } = watches[i]);
    callback = typeof callback === 'function'
      ? callback
      : Reflect.get(instance, callback) as IWatcherCallback<object>;
    if (typeof callback !== 'function') {
      throw new Error(`Invalid callback for @watch decorator: ${String(callback)}`);
    }
    if (typeof expression === 'function') {
      controller.addBinding(new ComputedWatcher(
        instance as IObservable,
        observerLocator,
        expression,
        callback,
        // there should be a flag to purposely disable proxy
        // AOT: not true for IE11
        true,
      ));
    } else {
      const ast = typeof expression === 'string'
        ? expressionParser.parse(expression, BindingType.BindCommand)
        : AccessScopeAst.for(expression);

      controller.addBinding(new ExpressionWatcher(
        controller.scope!,
        context,
        observerLocator,
        ast,
        callback
      ) as unknown as IBinding);
    }
  }
}

export function isCustomElementController<C extends ICustomElementViewModel = ICustomElementViewModel>(value: unknown): value is ICustomElementController<C> {
  return value instanceof Controller && value.vmKind === ViewModelKind.customElement;
}

export function isCustomElementViewModel(value: unknown): value is ICustomElementViewModel {
  return isObject(value) && CustomElement.isType(value.constructor);
}

export class HooksDefinition {
  public static readonly none: Readonly<HooksDefinition> = new HooksDefinition({});

  public readonly hasDefine: boolean;

  public readonly hasHydrating: boolean;
  public readonly hasHydrated: boolean;
  public readonly hasCreated: boolean;

  public readonly hasBinding: boolean;
  public readonly hasBound: boolean;
  public readonly hasAttaching: boolean;
  public readonly hasAttached: boolean;

  public readonly hasDetaching: boolean;
  public readonly hasUnbinding: boolean;

  public readonly hasDispose: boolean;
  public readonly hasAccept: boolean;

  public constructor(target: object) {
    this.hasDefine = 'define' in target;

    this.hasHydrating = 'hydrating' in target;
    this.hasHydrated = 'hydrated' in target;
    this.hasCreated = 'created' in target;

    this.hasBinding = 'binding' in target;
    this.hasBound = 'bound' in target;
    this.hasAttaching = 'attaching' in target;
    this.hasAttached = 'attached' in target;

    this.hasDetaching = 'detaching' in target;
    this.hasUnbinding = 'unbinding' in target;

    this.hasDispose = 'dispose' in target;
    this.hasAccept = 'accept' in target;
  }
}

const defaultShadowOptions = {
  mode: 'open' as 'open' | 'closed'
};

export const enum ViewModelKind {
  customElement,
  customAttribute,
  synthetic
}

/**
 * A controller that is ready for activation. It can be `ISyntheticView`, `ICustomElementController` or `ICustomAttributeController`.
 *
 * In terms of specificity this is identical to `IController`. The only difference is that this
 * type is further initialized and thus has more properties and APIs available.
 */
export type IHydratedController = ISyntheticView | ICustomElementController | ICustomAttributeController;
/**
 * A controller that is ready for activation. It can be `ICustomElementController` or `ICustomAttributeController`.
 *
 * This type of controller is backed by a real component (hence the name) and therefore has ViewModel and may have lifecycle hooks.
 *
 * In contrast, `ISyntheticView` has neither a view model nor lifecycle hooks (but its child controllers, if any, may).
 */
export type IHydratedComponentController = ICustomElementController | ICustomAttributeController;
/**
 * A controller that is ready for activation. It can be `ISyntheticView` or `ICustomElementController`.
 *
 * This type of controller may have child controllers (hence the name) and bindings directly placed on it during hydration.
 *
 * In contrast, `ICustomAttributeController` has neither child controllers nor bindings directly placed on it (but the backing component may).
 *
 * Note: the parent of a `ISyntheticView` is always a `IHydratedComponentController` because views cannot directly own other views. Views may own components, and components may own views or components.
 */
export type IHydratedParentController = ISyntheticView | ICustomElementController;

/**
 * A callback that is invoked on each controller in the component tree.
 *
 * Return `true` to stop traversal.
 */
export type ControllerVisitor = (controller: IHydratedController) => void | true;

/**
 * The base type for all controller types.
 *
 * Every controller, regardless of their type and state, will have at least the properties/methods in this interface.
 */
export interface IController<C extends IViewModel = IViewModel> extends IDisposable {
  /** @internal */readonly id: number;
  readonly platform: IPlatform;
  readonly root: IAppRoot | null;
  readonly flags: LifecycleFlags;
  readonly lifecycle: ILifecycle;
  readonly vmKind: ViewModelKind;
  readonly definition: CustomElementDefinition | CustomAttributeDefinition | null;
  readonly host: HTMLElement | null;
  readonly state: State;
  readonly isActive: boolean;
  readonly parent: IHydratedController | null;

  /** @internal */head: IHydratedController | null;
  /** @internal */tail: IHydratedController | null;
  /** @internal */next: IHydratedController | null;

  /**
   * Return `true` to stop traversal.
   */
  accept(visitor: ControllerVisitor): void | true;
}

/**
 * The base type for `ICustomAttributeController` and `ICustomElementController`.
 *
 * Both of those types have the `viewModel` property which represent the user instance containing the bound properties and hooks for this component.
 */
export interface IComponentController<C extends IViewModel = IViewModel> extends IController<C> {
  readonly vmKind: ViewModelKind.customAttribute | ViewModelKind.customElement;
  readonly definition: CustomElementDefinition | CustomAttributeDefinition;

  /**
   * The user instance containing the bound properties. This is always an instance of a class, which may either be user-defined, or generated by a view locator.
   */
  readonly viewModel: C;

}

/**
 * The base type for `ISyntheticView` and `ICustomElementController`.
 *
 * Both of those types can:
 * - Have `bindings` and `children` which are populated during hydration (hence, 'Hydratable').
 * - Have physical DOM nodes that can be mounted.
 */
export interface IHydratableController<C extends IViewModel = IViewModel> extends IController<C> {
  readonly vmKind: ViewModelKind.customElement | ViewModelKind.synthetic;
  readonly mountTarget: MountTarget;
  readonly definition: CustomElementDefinition | null;

  readonly bindings: readonly IBinding[] | null;
  readonly children: readonly IHydratedController[] | null;

  getTargetAccessor(propertyName: string): IBindingTargetAccessor | null;

  addBinding(binding: IBinding): void;
  addController(controller: IController): void;
}

export const enum State {
  none                     = 0b00_00_00,
  activating               = 0b00_00_01,
  activated                = 0b00_00_10,
  deactivating             = 0b00_01_00,
  deactivated              = 0b00_10_00,
  released                 = 0b01_00_00,
  disposed                 = 0b10_00_00,
}

export function stringifyState(state: State): string {
  const names: string[] = [];

  if ((state & State.activating) === State.activating) { names.push('activating'); }
  if ((state & State.activated) === State.activated) { names.push('activated'); }
  if ((state & State.deactivating) === State.deactivating) { names.push('deactivating'); }
  if ((state & State.deactivated) === State.deactivated) { names.push('deactivated'); }
  if ((state & State.released) === State.released) { names.push('released'); }
  if ((state & State.disposed) === State.disposed) { names.push('disposed'); }

  return names.length === 0 ? 'none' : names.join('|');
}

/**
 * The controller for a synthetic view, that is, a controller created by an `IViewFactory`.
 *
 * A synthetic view, typically created when composing a template controller (`if`, `repeat`, etc), is a hydratable component with mountable DOM nodes that has no user view model.
 *
 * It has either its own synthetic binding context or is locked to some externally sourced scope (in the case of `au-compose`)
 */
export interface ISyntheticView extends IHydratableController {
  readonly vmKind: ViewModelKind.synthetic;
  readonly definition: null;
  readonly viewModel: null;
  hostScope: Scope | null;
  /**
   * The compiled render context used for composing this view. Compilation was done by the `IViewFactory` prior to creating this view.
   */
  readonly context: ICompiledRenderContext;
  readonly isStrictBinding: boolean;
  /**
   * The physical DOM nodes that will be appended during the attach operation.
   */
  readonly nodes: INodeSequence;

  activate(
    initiator: IHydratedController,
    parent: IHydratedController,
    flags: LifecycleFlags,
    scope: Scope,
    hostScope?: Scope | null,
  ): void | Promise<void>;
  deactivate(
    initiator: IHydratedController,
    parent: IHydratedController,
    flags: LifecycleFlags,
  ): void | Promise<void>;
  /**
   * Lock this view's scope to the provided `Scope`. The scope, which is normally set during `activate()`, will then not change anymore.
   *
   * This is used by `au-compose` to set the binding context of a view to a particular component instance.
   *
   * @param scope - The scope to lock this view to.
   */
  lockScope(scope: Scope): void;
  /**
   * The scope that belongs to this view. This property will always be defined when the `state` property of this view indicates that the view is currently bound.
   *
   * The `scope` may be set during `activate()` and unset during `deactivate()`, or it may be statically set during composing with `lockScope()`.
   */
  readonly scope: Scope;

  /**
   * Set the render location that this view will be inserted before.
   */
  setLocation(location: IRenderLocation): this;
  /**
   * The DOM node that this view will be inserted before (if set).
   */
  readonly location: IRenderLocation | null;

  /**
   * Set the host that this view will be appended to.
   */
  setHost(host: Node & ParentNode): this;
  /**
   * The DOM node that this view will be appended to (if set).
   */
  readonly host: HTMLElement | null;

  /**
   * Set the `ShadowRoot` that this view will be appended to.
   */
  setShadowRoot(shadowRoot: ShadowRoot): this;
  /**
   * The ShadowRoot that this view will be appended to (if set).
   */
  readonly shadowRoot: ShadowRoot | null;

  /**
   * Mark this view as not-in-use, so that it can either be disposed or returned to cache after finishing the deactivate lifecycle.
   *
   * If this view is cached and later retrieved from the cache, it will be marked as in-use again before starting the activate lifecycle, so this method must be called each time.
   *
   * If this method is *not* called before `deactivate()`, this view will neither be cached nor disposed.
   */
  release(): void;
}

export interface ICustomAttributeController<C extends ICustomAttributeViewModel = ICustomAttributeViewModel> extends IComponentController<C> {
  readonly vmKind: ViewModelKind.customAttribute;
  readonly definition: CustomAttributeDefinition;
  /**
   * @inheritdoc
   */
  readonly viewModel: C;
  /**
   * The scope that belongs to this custom attribute. This property will always be defined when the `state` property of this view indicates that the view is currently bound.
   *
   * The `scope` will be set during `activate()` and unset during `deactivate()`.
   *
   * The scope's `bindingContext` will be the same instance as this controller's `viewModel` property.
   */
  readonly scope: Scope;
  hostScope: Scope | null;
  readonly children: null;
  readonly bindings: null;
  activate(
    initiator: IHydratedController,
    parent: IHydratedController,
    flags: LifecycleFlags,
    scope: Scope,
    hostScope?: Scope | null,
  ): void | Promise<void>;
  deactivate(
    initiator: IHydratedController,
    parent: IHydratedController,
    flags: LifecycleFlags,
  ): void | Promise<void>;
}

/**
 * A representation of `IController` specific to a custom element whose `create` hook is about to be invoked (if present).
 *
 * It is not yet hydrated (hence 'dry') with any render-specific information.
 */
export interface IDryCustomElementController<C extends IViewModel = IViewModel> extends IComponentController<C>, IHydratableController<C> {
  readonly vmKind: ViewModelKind.customElement;
  readonly definition: CustomElementDefinition;
  /**
   * The scope that belongs to this custom element. This property is set immediately after the controller is created and is always guaranteed to be available.
   *
   * It may be overwritten by end user during the `create()` hook.
   *
   * By default, the scope's `bindingContext` will be the same instance as this controller's `viewModel` property.
   */
  scope: Scope;
  hostScope: Scope | null;
  /**
   * The original host dom node.
   *
   * For containerless elements, this node will be removed from the DOM and replaced by a comment, which is assigned to the `location` property.
   *
   * For ShadowDOM elements, this will be the original declaring element, NOT the shadow root (the shadow root is stored on the `shadowRoot` property)
   */
  readonly host: HTMLElement;
}

/**
 * A representation of `IController` specific to a custom element whose `hydrating` hook is about to be invoked (if present).
 *
 * It has the same properties as `IDryCustomElementController`, as well as a render context (hence 'contextual').
 */
export interface IContextualCustomElementController<C extends IViewModel = IViewModel> extends IDryCustomElementController<C> {
  /**
   * The non-compiled render context used for compiling this component's `CustomElementDefinition`.
   */
  readonly context: IRenderContext;
}

/**
 * A representation of `IController` specific to a custom element whose `hydrated` hook is about to be invoked (if present).
 *
 * It has the same properties as `IContextualCustomElementController`, except the context is now compiled (hence 'compiled'), as well as the nodes, and projector.
 */
export interface ICompiledCustomElementController<C extends IViewModel = IViewModel> extends IContextualCustomElementController<C> {
  /**
   * The compiled render context used for hydrating this controller.
   */
  readonly context: ICompiledRenderContext;
  readonly isStrictBinding: boolean;
  /**
   * The ShadowRoot, if this custom element uses ShadowDOM.
   */
  readonly shadowRoot: ShadowRoot | null;
  /**
   * The renderLocation, if this is a `containerless` custom element.
   */
  readonly location: IRenderLocation | null;
  /**
   * The physical DOM nodes that will be appended during the `mount()` operation.
   */
  readonly nodes: INodeSequence;
}

/**
 * A fully hydrated custom element controller.
 */
export interface ICustomElementController<C extends ICustomElementViewModel = ICustomElementViewModel> extends ICompiledCustomElementController<C> {
  /**
   * @inheritdoc
   */
  readonly viewModel: C;

  activate(
    initiator: IHydratedController,
    parent: IHydratedController | null,
    flags: LifecycleFlags,
    scope?: Scope,
    hostScope?: Scope | null,
  ): void | Promise<void>;
  deactivate(
    initiator: IHydratedController,
    parent: IHydratedController | null,
    flags: LifecycleFlags,
  ): void | Promise<void>;
}

export const IController = DI.createInterface<IController>('IController').noDefault();

export interface IActivationHooks<TParent> {
  binding?(
    initiator: IHydratedController,
    parent: TParent,
    flags: LifecycleFlags,
  ): void | Promise<void>;
  bound?(
    initiator: IHydratedController,
    parent: TParent,
    flags: LifecycleFlags,
  ): void | Promise<void>;
  attaching?(
    initiator: IHydratedController,
    parent: TParent,
    flags: LifecycleFlags,
  ): void | Promise<void>;
  attached?(
    initiator: IHydratedController,
    flags: LifecycleFlags,
  ): void | Promise<void>;

  detaching?(
    initiator: IHydratedController,
    parent: TParent,
    flags: LifecycleFlags,
  ): void | Promise<void>;
  unbinding?(
    initiator: IHydratedController,
    parent: TParent,
    flags: LifecycleFlags,
  ): void | Promise<void>;

  dispose?(): void;
  /**
   * If this component controls the instantiation and lifecycles of one or more controllers,
   * implement this hook to enable component tree traversal for plugins that use it (such as the router).
   *
   * Return `true` to stop traversal.
   */
  accept?(visitor: ControllerVisitor): void | true;
}

export interface ICompileHooks {
  define?(
    controller: IDryCustomElementController<this>,
    parentContainer: IContainer,
    definition: CustomElementDefinition,
  ): PartialCustomElementDefinition | void;
  hydrating?(
    controller: IContextualCustomElementController<this>,
  ): void;
  hydrated?(
    controller: ICompiledCustomElementController<this>,
  ): void;
  created?(
    controller: ICustomElementController<this>,
  ): void;
}

/**
 * Defines optional lifecycle hooks that will be called only when they are implemented.
 */
export interface IViewModel {
  // eslint-disable-next-line @typescript-eslint/ban-types
  constructor: Function;
  readonly $controller?: IController<this>;
}

export interface ICustomElementViewModel extends IViewModel, IActivationHooks<IHydratedController | null>, ICompileHooks {
  readonly $controller?: ICustomElementController<this>;
}

export interface ICustomAttributeViewModel extends IViewModel, IActivationHooks<IHydratedController> {
  readonly $controller?: ICustomAttributeController<this>;
  link?(
    flags: LifecycleFlags,
    parentContext: ICompiledRenderContext,
    controller: IHydratableController,
    childController: ICustomAttributeController,
    target: INode,
    instruction: Instruction,
  ): void;
}

export interface IHydratedCustomElementViewModel extends ICustomElementViewModel {
  readonly $controller: ICustomElementController<this>;
}

export interface IHydratedCustomAttributeViewModel extends ICustomAttributeViewModel {
  readonly $controller: ICustomAttributeController<this>;
}<|MERGE_RESOLUTION|>--- conflicted
+++ resolved
@@ -697,53 +697,6 @@
     }
   }
 
-<<<<<<< HEAD
-=======
-  private detach(): void | Promise<void> {
-    // Note: if this method is called, then this controller is the initiator
-    if (this.debug) { this.logger!.trace(`detach()`); }
-
-    this.removeNodes();
-
-    let promises: Promise<void>[] | undefined = void 0;
-    let ret: Promise<void> | void = void 0;
-    let cur = this.$initiator.head as Controller | null;
-    let next: Controller | null = null;
-    while (cur !== null) {
-      if (cur !== this) {
-        if (cur.debug) { cur.logger!.trace(`detach()`); }
-
-        cur.removeNodes();
-      }
-      ret = cur.unbinding();
-      if (ret instanceof Promise) {
-        (promises ??= []).push(ret);
-      }
-      next = cur.next as Controller;
-      cur.next = null;
-      cur = next;
-    }
-    this.head = this.tail = null;
-
-    if (promises !== void 0) {
-      return resolveAll(...promises);
-    }
-  }
-
-  private unbinding(): void | Promise<void> {
-    if (this.hooks.hasUnbinding) {
-      if (this.debug) { this.logger!.trace(`unbinding()`); }
-
-      const ret = this.viewModel!.unbinding(this.$initiator as IHydratedController, this.parent as IHydratedParentController, this.$flags);
-      if (ret instanceof Promise) {
-        return ret.then(this.unbind.bind(this));
-      }
-    }
-
-    return this.unbind();
-  }
-
->>>>>>> 869a9ec4
   private unbind(): void {
     if (this.debug) { this.logger!.trace(`unbind()`); }
 
