{
  "name": "@aurelia/plugin-conventions",
<<<<<<< HEAD
  "version": "0.5.0-dev.201911151815",
  "main": "dist/umd/index.js",
=======
  "version": "0.5.0",
  "main": "dist/esnext/index.js",
>>>>>>> 019a594e
  "module": "dist/esnext/index.js",
  "type": "module",
  "types": "dist/index.d.ts",
  "typings": "dist/index.d.ts",
  "license": "MIT",
  "homepage": "https://aurelia.io",
  "repository": {
    "type": "git",
    "url": "https://github.com/aurelia/aurelia"
  },
  "bugs": {
    "url": "https://github.com/aurelia/aurelia/issues"
  },
  "keywords": [
    "aurelia",
    "plugin-conventions"
  ],
  "files": [
    "dist",
    "src",
    "README.md",
    "CHANGELOG.md",
    "LICENSE"
  ],
  "scripts": {
    "lint": "eslint --cache --ext .js,.ts src/",
    "build": "tsc -b",
    "bundle": "ts-node -P ../../tsconfig.json ../../scripts/bundle.ts umd,esm,system plugin-conventions",
    "dev": "tsc -b -w"
  },
  "publishConfig": {
    "access": "public"
  },
  "dependencies": {
<<<<<<< HEAD
    "@aurelia/kernel": "0.5.0-dev.201911151815",
    "@aurelia/runtime": "0.5.0-dev.201911151815",
=======
    "@aurelia/kernel": "0.5.0",
    "@aurelia/runtime": "0.5.0",
>>>>>>> 019a594e
    "modify-code": "^1.0.1",
    "parse5": "^5.1.1",
    "typescript": "^3.7.2"
  },
  "devDependencies": {
    "@types/node": "^12.12.7",
    "@types/parse5": "^5.0.2",
    "tslib": "^1.10.0",
    "typescript": "^3.7.2"
  }
}<|MERGE_RESOLUTION|>--- conflicted
+++ resolved
@@ -1,12 +1,7 @@
 {
   "name": "@aurelia/plugin-conventions",
-<<<<<<< HEAD
-  "version": "0.5.0-dev.201911151815",
-  "main": "dist/umd/index.js",
-=======
   "version": "0.5.0",
   "main": "dist/esnext/index.js",
->>>>>>> 019a594e
   "module": "dist/esnext/index.js",
   "type": "module",
   "types": "dist/index.d.ts",
@@ -41,13 +36,8 @@
     "access": "public"
   },
   "dependencies": {
-<<<<<<< HEAD
-    "@aurelia/kernel": "0.5.0-dev.201911151815",
-    "@aurelia/runtime": "0.5.0-dev.201911151815",
-=======
     "@aurelia/kernel": "0.5.0",
     "@aurelia/runtime": "0.5.0",
->>>>>>> 019a594e
     "modify-code": "^1.0.1",
     "parse5": "^5.1.1",
     "typescript": "^3.7.2"
