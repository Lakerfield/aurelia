--- conflicted
+++ resolved
@@ -41,11 +41,7 @@
   },
   "dependencies": {},
   "devDependencies": {
-<<<<<<< HEAD
-    "typescript": "^4.3.4"
-=======
     "typescript": "^4.3.5"
->>>>>>> 996069e6
   },
   "engines": {
     "node": ">=14.17.0"
